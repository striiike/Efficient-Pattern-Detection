from test.testUtils import *
from test.KC_tests import *

from evaluation.EvaluationMechanismFactory import EvaluationMechanismTypes, \
<<<<<<< HEAD
    IterativeImprovementEvaluationMechanismParameters, TreeBasedEvaluationMechanismParameters, EvaluationMechanismParameters
from misc.IOUtils import file_input, file_output
from plugin.stocks.Stocks import MetastockDataFormatter
from misc.Utils import generate_matches
=======
    IterativeImprovementEvaluationMechanismParameters, TreeBasedEvaluationMechanismParameters
>>>>>>> 671faf35
from misc.ConsumptionPolicy import *
from evaluation.LeftDeepTreeBuilders import *
from evaluation.BushyTreeBuilders import *
from datetime import timedelta
from base.Formula import GreaterThanFormula, SmallerThanFormula, SmallerThanEqFormula, GreaterThanEqFormula, MulTerm, EqFormula, IdentifierTerm, MinusTerm, AtomicTerm, AndFormula, TrueFormula
from base.PatternStructure import AndOperator, SeqOperator, QItem, NegationOperator
from base.Pattern import Pattern
from evaluation.PartialMatchStorage import TreeStorageParameters
from evaluation.EvaluationMechanismFactory import EvaluationMechanismTypes, EvaluationMechanismFactory
from parallerization.ParallelWorkLoadFramework import ParallelWorkLoadFramework
from parallerization.ParallelExecutionFramework import ParallelExecutionFramework
from parallerization.ParallelTreeWorkloadFramework import ParallelTreeWorkloadFramework
try:
    from UnitTests.test_storage import run_storage_tests
except ImportError:
    from test.UnitTests.test_storage import run_storage_tests
<<<<<<< HEAD

currentPath = pathlib.Path(os.path.dirname(__file__))
absolutePath = str(currentPath.parent)
sys.path.append(absolutePath)

INCLUDE_BENCHMARKS = False

nasdaqEventStreamTiny = file_input(absolutePath, "test/EventFiles/NASDAQ_TINY.txt", MetastockDataFormatter())
nasdaqEventStreamShort = file_input(absolutePath, "test/EventFiles/NASDAQ_SHORT.txt", MetastockDataFormatter())
nasdaqEventStreamMedium = file_input(absolutePath, "test/EventFiles/NASDAQ_MEDIUM.txt", MetastockDataFormatter())
nasdaqEventStreamFrequencyTailored = file_input(absolutePath, "test/EventFiles/NASDAQ_FREQUENCY_TAILORED.txt", MetastockDataFormatter())
nasdaqEventStream_AAPL_AMZN_GOOG = file_input(absolutePath, "test/EventFiles/NASDAQ_AAPL_AMZN_GOOG.txt", MetastockDataFormatter())
nasdaqEventStream = file_input(absolutePath, "test/EventFiles/NASDAQ_LONG.txt", MetastockDataFormatter())

nasdaqEventStreamHalfShort = file_input(absolutePath, "test/EventFiles/NASDAQ_HALF_SHORT.txt", MetastockDataFormatter())
custom = file_input(absolutePath, "test/EventFiles/custom.txt", MetastockDataFormatter())
custom2 = file_input(absolutePath, "test/EventFiles/custom2.txt", MetastockDataFormatter())
custom3 = file_input(absolutePath, "test/EventFiles/custom3.txt", MetastockDataFormatter())


def numOfLinesInPattern(file):
    """
    get num of lines in file until first blank line == num of lines in pattern
    :param file: file
    :return: int
    """
    counter = 0
    for line in file:
        if line == '\n':
            break
        counter = counter + 1
    return counter


def closeFiles(file1, file2):
    file1.close()
    file2.close()


def fileCompare(pathA, pathB):
    """
    Compare expected output and actual ouput
    :param path1: path to first file
    :param path2: path to second file
    :return: bool, True if the two files are equivalent
    """
    file1 = open(pathA)
    file2 = open(pathB)

    counter1 = numOfLinesInPattern(file1)
    counter2 = numOfLinesInPattern(file2)

    file1.seek(0)
    file2.seek(0)

    # quick check, if both files don't return the same counter, or if both files are empty
    if counter1 != counter2:
        closeFiles(file1, file2)
        return False
    elif counter1 == counter2 and counter1 == 0:
        closeFiles(file1, file2)
        return True

    set1 = set()
    set2 = set()

    fillSet(file1, set1, counter1)
    fillSet(file2, set2, counter2)
    closeFiles(file1, file2)

    return set1 == set2


def fillSet(file, set: set, counter: int):
    """
    fill a set, each element of the set is x consecutive lines of the file, with x = counter
    :param file:
    :param set:
    :param counter:
    :return:
    """
    list = []
    tmp = 0
    for line in file:
        if line == '\n':
            continue
        # solve a problem when no blank lines at end of file
        line = line.strip()
        list.append(line)
        tmp = tmp + 1
        # if we read 'counter' lines, we want to add it to the set, and continue with the next 'counter' lines
        if tmp == counter:
            set.add(tuple(list))
            list = []
            tmp = 0


def createTest(testName, patterns, events=None, eventStream = nasdaqEventStream):
    if events is None:
        events = eventStream.duplicate()
    else:
        events = events.duplicate()
    pattern = patterns[0]
    matches = generate_matches(pattern, events)
    file_output(absolutePath, matches, '../TestsExpected/%sMatches.txt' % testName)
    print("Finished creating test %s" % testName)


def runTest(testName, patterns, createTestFile = False,
            eval_mechanism_type = EvaluationMechanismTypes.TRIVIAL_LEFT_DEEP_TREE, eval_mechanism_params = None,
            events = None, eventStream = nasdaqEventStream, workload_fr : ParallelWorkLoadFramework = None,
            execution_fr : ParallelExecutionFramework = None):
    if createTestFile:
        createTest(testName, patterns, events, eventStream = eventStream)
    if events is None:
        events = eventStream.duplicate()
    else:
        events = events.duplicate()

    listShort = ["OneNotBegin", "MultipleNotBegin", "MultipleNotMiddle"]
    listHalfShort = ["OneNotEnd", "MultipleNotEnd"]
    listCustom = ["MultipleNotBeginAndEnd"]
    listCustom2 = ["simpleNot"]
    if testName in listShort:
        events = nasdaqEventStreamShort.duplicate()
    elif testName in listHalfShort:
        events = nasdaqEventStreamHalfShort.duplicate()
    elif testName in listCustom:
        events = custom.duplicate()
    elif testName in listCustom2:
        events = custom2.duplicate()
    elif testName == "NotEverywhere":
        events = custom3.duplicate()

    if workload_fr == None:
        workload_fr = ParallelWorkLoadFramework()
    if execution_fr == None:
        execution_fr = ParallelExecutionFramework()

    cep = CEP(patterns, eval_mechanism_type, eval_mechanism_params, work_load_fr=workload_fr, execution_fr=execution_fr)
    running_time = cep.run(events)
    matches = cep.get_pattern_match_stream()
    file_output(absolutePath, matches, '%sMatches.txt' % testName)
    expected_matches_path = "test/TestsExpected/%sMatches.txt" % testName
    actual_matches_path = "test/Matches/%sMatches.txt" % testName
    print("Test %s result: %s, Time Passed: %s" % (testName,
          "Succeeded" if fileCompare(actual_matches_path, expected_matches_path) else "Failed", running_time))
    runTest.over_all_time += running_time
    os.remove(absolutePath + "\\" + actual_matches_path)




def runBenchMark(testName, patterns, eval_mechanism_type=EvaluationMechanismTypes.TRIVIAL_LEFT_DEEP_TREE,
                 eval_mechanism_params=None, events=None):
    """
    this runs a bench mark ,since some outputs for benchmarks are very large,
    we assume correct functionality and only check runtimes. (not a test)
    """
    if events is None:
        events = nasdaqEventStream.duplicate()
    else:
        events = events.duplicate()
    cep = CEP(patterns, eval_mechanism_type, eval_mechanism_params)
    running_time = cep.run(events)
    print("Bench Mark %s completed, Time Passed: %s" % (testName, running_time))
    runTest.over_all_time += running_time
=======
>>>>>>> 671faf35
    

def oneArgumentsearchTest(createTestFile = False):
    pattern = Pattern(
        SeqOperator([QItem("AAPL", "a")]),
        GreaterThanFormula(IdentifierTerm("a", lambda x: x["Opening Price"]), AtomicTerm(135)),
        timedelta(minutes=120)
    )
    runTest("one", [pattern], createTestFile)


def simplePatternSearchTest(createTestFile=False):
    """
    PATTERN SEQ(AppleStockPriceUpdate a, AmazonStockPriceUpdate b, AvidStockPriceUpdate c)
    WHERE   a.OpeningPrice > b.OpeningPrice
        AND b.OpeningPrice > c.OpeningPrice
    WITHIN 5 minutes
    """
    pattern = Pattern(
        SeqOperator([QItem("AAPL", "a"), QItem("AMZN", "b"), QItem("AVID", "c")]),
        AndFormula(
            GreaterThanFormula(IdentifierTerm("a", lambda x: x["Opening Price"]), IdentifierTerm("b", lambda x: x["Opening Price"])),
            GreaterThanFormula(IdentifierTerm("b", lambda x: x["Opening Price"]), IdentifierTerm("c", lambda x: x["Opening Price"]))),
        timedelta(minutes=5)
    )
    runTest("simple", [pattern], createTestFile)


def googleAscendPatternSearchTest(createTestFile=False):
    """
    This pattern is looking for a short ascend in the Google peak prices.
    PATTERN SEQ(GoogleStockPriceUpdate a, GoogleStockPriceUpdate b, GoogleStockPriceUpdate c)
    WHERE a.PeakPrice < b.PeakPrice AND b.PeakPrice < c.PeakPrice
    WITHIN 3 minutes
    """
    googleAscendPattern = Pattern(
        SeqOperator([QItem("GOOG", "a"), QItem("GOOG", "b"), QItem("GOOG", "c")]),
        AndFormula(
            SmallerThanFormula(IdentifierTerm("a", lambda x: x["Peak Price"]),
                               IdentifierTerm("b", lambda x: x["Peak Price"])),
            SmallerThanFormula(IdentifierTerm("b", lambda x: x["Peak Price"]),
                               IdentifierTerm("c", lambda x: x["Peak Price"]))
        ),
        timedelta(minutes=3)
    )
    runTest('googleAscend', [googleAscendPattern], createTestFile)


def amazonInstablePatternSearchTest(createTestFile=False):
    """
    This pattern is looking for an in-stable day for Amazon.
    PATTERN SEQ(AmazonStockPriceUpdate x1, AmazonStockPriceUpdate x2, AmazonStockPriceUpdate x3)
    WHERE x1.LowestPrice <= 75 AND x2.PeakPrice >= 78 AND x3.LowestPrice <= x1.LowestPrice
    WITHIN 1 day
    """
    amazonInstablePattern = Pattern(
        SeqOperator([QItem("AMZN", "x1"), QItem("AMZN", "x2"), QItem("AMZN", "x3")]),
        AndFormula(
            SmallerThanEqFormula(IdentifierTerm("x1", lambda x: x["Lowest Price"]), AtomicTerm(75)),
            AndFormula(
                GreaterThanEqFormula(IdentifierTerm("x2", lambda x: x["Peak Price"]), AtomicTerm(78)),
                SmallerThanEqFormula(IdentifierTerm("x3", lambda x: x["Lowest Price"]),
                                     IdentifierTerm("x1", lambda x: x["Lowest Price"]))
            )
        ),
        timedelta(days=1)
    )
    runTest('amazonInstable', [amazonInstablePattern], createTestFile)


def msftDrivRacePatternSearchTest(createTestFile=False):
    """
    This pattern is looking for a race between driv and microsoft in ten minutes
    PATTERN SEQ(MicrosoftStockPriceUpdate a, DrivStockPriceUpdate b, MicrosoftStockPriceUpdate c, DrivStockPriceUpdate d, MicrosoftStockPriceUpdate e)
    WHERE a.PeakPrice < b.PeakPrice AND b.PeakPrice < c.PeakPrice AND c.PeakPrice < d.PeakPrice AND d.PeakPrice < e.PeakPrice
    WITHIN 10 minutes
    """
    msftDrivRacePattern = Pattern(
        SeqOperator([QItem("MSFT", "a"), QItem("DRIV", "b"),QItem("MSFT", "c"), QItem("DRIV", "d"), QItem("MSFT", "e")]),
        AndFormula(
            AndFormula(
                SmallerThanFormula(IdentifierTerm("a", lambda x: x["Peak Price"]),
                                   IdentifierTerm("b", lambda x: x["Peak Price"])),
                SmallerThanFormula(IdentifierTerm("b", lambda x: x["Peak Price"]),
                                   IdentifierTerm("c", lambda x: x["Peak Price"]))
            ),
            AndFormula(
                SmallerThanFormula(IdentifierTerm("c", lambda x: x["Peak Price"]),
                                   IdentifierTerm("d", lambda x: x["Peak Price"])),
                SmallerThanFormula(IdentifierTerm("d", lambda x: x["Peak Price"]),
                                   IdentifierTerm("e", lambda x: x["Peak Price"]))
            )
        ),
        timedelta(minutes=10)
    )
    runTest('msftDrivRace', [msftDrivRacePattern], createTestFile)


def googleIncreasePatternSearchTest(createTestFile=False):
    """
    This Pattern is looking for a 1% increase in the google stock in a half-hour.
    PATTERN SEQ(GoogleStockPriceUpdate a, GoogleStockPriceUpdate b)
    WHERE b.PeakPrice >= 1.01 * a.PeakPrice
    WITHIN 30 minutes
    """
    googleIncreasePattern = Pattern(
        SeqOperator([QItem("GOOG", "a"), QItem("GOOG", "b")]),
        GreaterThanEqFormula(IdentifierTerm("b", lambda x: x["Peak Price"]),
                             MulTerm(AtomicTerm(1.01), IdentifierTerm("a", lambda x: x["Peak Price"]))),
        timedelta(minutes=30)
    )
    runTest('googleIncrease', [googleIncreasePattern], createTestFile)


def amazonSpecificPatternSearchTest(createTestFile=False):
    """
    This pattern is looking for an amazon stock in peak price of 73.
    """
    amazonSpecificPattern = Pattern(
        SeqOperator([QItem("AMZN", "a")]),
        EqFormula(IdentifierTerm("a", lambda x: x["Peak Price"]), AtomicTerm(73)),
        timedelta(minutes=120)
    )
    runTest('amazonSpecific', [amazonSpecificPattern], createTestFile)


def googleAmazonLowPatternSearchTest(createTestFile=False):
    """
    This pattern is looking for low prices of Amazon and Google at the same minute.
    PATTERN AND(AmazonStockPriceUpdate a, GoogleStockPriceUpdate g)
    WHERE a.PeakPrice <= 73 AND g.PeakPrice <= 525
    WITHIN 1 minute
    """
    googleAmazonLowPattern = Pattern(
        AndOperator([QItem("AMZN", "a"), QItem("GOOG", "g")]),
        AndFormula(
            SmallerThanEqFormula(IdentifierTerm("a", lambda x: x["Peak Price"]), AtomicTerm(73)),
            SmallerThanEqFormula(IdentifierTerm("g", lambda x: x["Peak Price"]), AtomicTerm(525))
        ),
        timedelta(minutes=1)
    )
    runTest('googleAmazonLow', [googleAmazonLowPattern], createTestFile)


def nonsensePatternSearchTest(createTestFile=False):
    """
    This pattern is looking for something that does not make sense.
    PATTERN AND(AmazonStockPriceUpdate a, AvidStockPriceUpdate b, AppleStockPriceUpdate c)
    WHERE a.PeakPrice < b.PeakPrice AND b.PeakPrice < c.PeakPrice AND c.PeakPrice < a.PeakPrice
    """
    nonsensePattern = Pattern(
        AndOperator([QItem("AMZN", "a"), QItem("AVID", "b"), QItem("AAPL", "c")]),
        AndFormula(
            SmallerThanFormula(IdentifierTerm("a", lambda x: x["Peak Price"]),
                               IdentifierTerm("b", lambda x: x["Peak Price"])),
            AndFormula(
                SmallerThanFormula(IdentifierTerm("b", lambda x: x["Peak Price"]),
                                   IdentifierTerm("c", lambda x: x["Peak Price"])),
                SmallerThanFormula(IdentifierTerm("c", lambda x: x["Peak Price"]),
                                   IdentifierTerm("a", lambda x: x["Peak Price"]))
            )
        ),
        timedelta(minutes=1)
    )
    runTest('nonsense', [nonsensePattern], createTestFile)


def hierarchyPatternSearchTest(createTestFile=False):
    """
    The following pattern is looking for Amazon < Apple < Google cases in one minute windows.
    PATTERN AND(AmazonStockPriceUpdate a, AppleStockPriceUpdate b, GoogleStockPriceUpdate c)
    WHERE a.PeakPrice < b.PeakPrice AND b.PeakPrice < c.PeakPrice
    WITHIN 1 minute
    """
    hierarchyPattern = Pattern(
        AndOperator([QItem("AMZN", "a"), QItem("AAPL", "b"), QItem("GOOG", "c")]),
        AndFormula(
            SmallerThanFormula(IdentifierTerm("a", lambda x: x["Peak Price"]),
                               IdentifierTerm("b", lambda x: x["Peak Price"])),
            SmallerThanFormula(IdentifierTerm("b", lambda x: x["Peak Price"]),
                               IdentifierTerm("c", lambda x: x["Peak Price"]))
        ),
        timedelta(minutes=1)
    )
    runTest('hierarchy', [hierarchyPattern], createTestFile)


def multiplePatternSearchTest(createTestFile=False):
    amazonInstablePattern = Pattern(
        SeqOperator([QItem("AMZN", "x1"), QItem("AMZN", "x2"), QItem("AMZN", "x3")]),
        AndFormula(
            SmallerThanEqFormula(IdentifierTerm("x1", lambda x: x["Lowest Price"]), AtomicTerm(75)),
            AndFormula(
                GreaterThanEqFormula(IdentifierTerm("x2", lambda x: x["Peak Price"]), AtomicTerm(78)),
                SmallerThanEqFormula(IdentifierTerm("x3", lambda x: x["Lowest Price"]),
                                     IdentifierTerm("x1", lambda x: x["Lowest Price"]))
            )
        ),
        timedelta(days=1)
    )
    googleAscendPattern = Pattern(
        SeqOperator([QItem("GOOG", "a"), QItem("GOOG", "b"), QItem("GOOG", "c")]),
        AndFormula(
            SmallerThanFormula(IdentifierTerm("a", lambda x: x["Peak Price"]),
                               IdentifierTerm("b", lambda x: x["Peak Price"])),
            SmallerThanFormula(IdentifierTerm("b", lambda x: x["Peak Price"]),
                               IdentifierTerm("c", lambda x: x["Peak Price"]))
        ),
        timedelta(minutes=3)
    )
    runTest('multiplePatterns', [amazonInstablePattern, googleAscendPattern], createTestFile)


def nonFrequencyPatternSearchTest(createTestFile=False):
    pattern = Pattern(
        SeqOperator([QItem("AAPL", "a"), QItem("AMZN", "b"), QItem("LOCM", "c")]),
        AndFormula(
            GreaterThanFormula(IdentifierTerm("a", lambda x: x["Opening Price"]), IdentifierTerm("b", lambda x: x["Opening Price"])),
            GreaterThanFormula(IdentifierTerm("b", lambda x: x["Opening Price"]), IdentifierTerm("c", lambda x: x["Opening Price"]))),
        timedelta(minutes=5)
    )
    runTest("nonFrequency", [pattern], createTestFile)


def frequencyPatternSearchTest(createTestFile=False):
    pattern = Pattern(
        SeqOperator([QItem("AAPL", "a"), QItem("AMZN", "b"), QItem("LOCM", "c")]),
        AndFormula(
            GreaterThanFormula(IdentifierTerm("a", lambda x: x["Opening Price"]), IdentifierTerm("b", lambda x: x["Opening Price"])),
            GreaterThanFormula(IdentifierTerm("b", lambda x: x["Opening Price"]), IdentifierTerm("c", lambda x: x["Opening Price"]))),
        timedelta(minutes=5)
    )
    pattern.set_statistics(StatisticsTypes.FREQUENCY_DICT, {"AAPL": 460, "AMZN": 442, "LOCM": 219})
    runTest("frequency", [pattern], createTestFile, EvaluationMechanismTypes.SORT_BY_FREQUENCY_LEFT_DEEP_TREE)


def arrivalRatesPatternSearchTest(createTestFile=False):
    pattern = Pattern(
    SeqOperator([QItem("AAPL", "a"), QItem("AMZN", "b"), QItem("LOCM", "c")]),
    AndFormula(
        GreaterThanFormula(IdentifierTerm("a", lambda x: x["Opening Price"]), IdentifierTerm("b", lambda x: x["Opening Price"])),
        GreaterThanFormula(IdentifierTerm("b", lambda x: x["Opening Price"]), IdentifierTerm("c", lambda x: x["Opening Price"]))),
    timedelta(minutes=5)
    )
    pattern.set_statistics(StatisticsTypes.ARRIVAL_RATES, [0.0159, 0.0153, 0.0076])
    runTest("arrivalRates", [pattern], createTestFile, EvaluationMechanismTypes.SORT_BY_FREQUENCY_LEFT_DEEP_TREE)


def nonFrequencyPatternSearch2Test(createTestFile=False):
    pattern = Pattern(
        SeqOperator([QItem("LOCM", "a"), QItem("AMZN", "b"), QItem("AAPL", "c")]),
        AndFormula(
            SmallerThanFormula(IdentifierTerm("a", lambda x: x["Opening Price"]), IdentifierTerm("b", lambda x: x["Opening Price"])),
            SmallerThanFormula(IdentifierTerm("b", lambda x: x["Opening Price"]), IdentifierTerm("c", lambda x: x["Opening Price"]))),
        timedelta(minutes=5)
    )
    runTest("nonFrequency2", [pattern], createTestFile)


def frequencyPatternSearch2Test(createTestFile=False):
    pattern = Pattern(
        SeqOperator([QItem("LOCM", "a"), QItem("AMZN", "b"), QItem("AAPL", "c")]),
        AndFormula(
            SmallerThanFormula(IdentifierTerm("a", lambda x: x["Opening Price"]), IdentifierTerm("b", lambda x: x["Opening Price"])),
            SmallerThanFormula(IdentifierTerm("b", lambda x: x["Opening Price"]), IdentifierTerm("c", lambda x: x["Opening Price"]))),
        timedelta(minutes=5)
    )
    pattern.set_statistics(StatisticsTypes.FREQUENCY_DICT, {"AAPL": 2, "AMZN": 3, "LOCM": 1})
    runTest("frequency2", [pattern], createTestFile, EvaluationMechanismTypes.SORT_BY_FREQUENCY_LEFT_DEEP_TREE)


def nonFrequencyPatternSearch3Test(createTestFile=False):
    pattern = Pattern(
        SeqOperator([QItem("AAPL", "a"), QItem("AAPL", "b"), QItem("AAPL", "c"), QItem("LOCM", "d")]),
        TrueFormula(),
        timedelta(minutes=5)
    )
    runTest("nonFrequency3", [pattern], createTestFile)


def frequencyPatternSearch3Test(createTestFile=False):
    pattern = Pattern(
        SeqOperator([QItem("AAPL", "a"), QItem("AAPL", "b"), QItem("AAPL", "c"), QItem("LOCM", "d")]),
        TrueFormula(),
        timedelta(minutes=5)
    )
    pattern.set_statistics(StatisticsTypes.FREQUENCY_DICT, {"AAPL": 460, "LOCM": 219})
    runTest("frequency3", [pattern], createTestFile, EvaluationMechanismTypes.SORT_BY_FREQUENCY_LEFT_DEEP_TREE)


def nonFrequencyPatternSearch4Test(createTestFile=False):
    pattern = Pattern(
        SeqOperator([QItem("AAPL", "a"), QItem("AMZN", "b"), QItem("AVID", "c"), QItem("LOCM", "d")]),
        TrueFormula(),
        timedelta(minutes=7)
    )
    runTest("nonFrequency4", [pattern], createTestFile)


def frequencyPatternSearch4Test(createTestFile=False):
    pattern = Pattern(
        SeqOperator([QItem("AAPL", "a"), QItem("AMZN", "b"), QItem("AVID", "c"), QItem("LOCM", "d")]),
        TrueFormula(),
        timedelta(minutes=7)
    )
    pattern.set_statistics(StatisticsTypes.FREQUENCY_DICT, {"AVID": 1, "LOCM": 2, "AAPL": 3, "AMZN": 4})
    runTest("frequency4", [pattern], createTestFile, EvaluationMechanismTypes.SORT_BY_FREQUENCY_LEFT_DEEP_TREE)


def nonFrequencyPatternSearch5Test(createTestFile=False):
    pattern = Pattern(
        SeqOperator([QItem("AAPL", "a1"), QItem("LOCM", "b1"), QItem("AAPL", "a2"), QItem("LOCM", "b2"), QItem("AAPL", "a3"), QItem("LOCM", "b3")]),
        TrueFormula(),
        timedelta(minutes=7)
    )
    runTest("nonFrequency5", [pattern], createTestFile)


def frequencyPatternSearch5Test(createTestFile=False):
    pattern = Pattern(
        SeqOperator([QItem("AAPL", "a1"), QItem("LOCM", "b1"), QItem("AAPL", "a2"), QItem("LOCM", "b2"), QItem("AAPL", "a3"), QItem("LOCM", "b3")]),
        TrueFormula(),
        timedelta(minutes=7)
    )
    pattern.set_statistics(StatisticsTypes.FREQUENCY_DICT, {"LOCM": 1, "AAPL": 2})  # {"AAPL": 460, "LOCM": 219}
    runTest("frequency5", [pattern], createTestFile, EvaluationMechanismTypes.SORT_BY_FREQUENCY_LEFT_DEEP_TREE)

    
def frequencyPatternSearch6Test(createTestFile = False):
    pattern = Pattern(
        SeqOperator([QItem("AAPL", "a1"), QItem("LOCM", "b1"), QItem("AAPL", "a2"), QItem("LOCM", "b2"), QItem("AAPL", "a3"), QItem("LOCM", "b3")]),
        TrueFormula(),
        timedelta(minutes=7)
    )
    pattern.set_statistics(StatisticsTypes.FREQUENCY_DICT, {"AAPL": 1, "LOCM": 2})  # {"AAPL": 460, "LOCM": 219}
    runTest("frequency6", [pattern], createTestFile, EvaluationMechanismTypes.SORT_BY_FREQUENCY_LEFT_DEEP_TREE)


def greedyPatternSearchTest(createTestFile=False):
    pattern = Pattern(
        SeqOperator([QItem("MSFT", "a"), QItem("DRIV", "b"), QItem("ORLY", "c"), QItem("CBRL", "d")]),
        AndFormula(
            AndFormula(
                SmallerThanFormula(IdentifierTerm("a", lambda x: x["Peak Price"]),
                                   IdentifierTerm("b", lambda x: x["Peak Price"])),
                SmallerThanFormula(IdentifierTerm("b", lambda x: x["Peak Price"]),
                                   IdentifierTerm("c", lambda x: x["Peak Price"]))
            ),
            SmallerThanFormula(IdentifierTerm("c", lambda x: x["Peak Price"]),
                               IdentifierTerm("d", lambda x: x["Peak Price"]))
        ),
        timedelta(minutes=3)
    )
    selectivityMatrix = [[1.0, 0.9457796098355941, 1.0, 1.0], [0.9457796098355941, 1.0, 0.15989723367389616, 1.0],
                         [1.0, 0.15989723367389616, 1.0, 0.9992557393942864], [1.0, 1.0, 0.9992557393942864, 1.0]]
    arrivalRates = [0.016597077244258872, 0.01454418928322895, 0.013917884481558803, 0.012421711899791231]
    pattern.set_statistics(StatisticsTypes.SELECTIVITY_MATRIX_AND_ARRIVAL_RATES, (selectivityMatrix, arrivalRates))
    runTest('greedy1', [pattern], createTestFile,
            eval_mechanism_type=EvaluationMechanismTypes.GREEDY_LEFT_DEEP_TREE, events=nasdaqEventStream)


def iiRandomPatternSearchTest(createTestFile=False):
    pattern = Pattern(
        SeqOperator([QItem("MSFT", "a"), QItem("DRIV", "b"), QItem("ORLY", "c"), QItem("CBRL", "d")]),
        AndFormula(
            AndFormula(
                SmallerThanFormula(IdentifierTerm("a", lambda x: x["Peak Price"]),
                                   IdentifierTerm("b", lambda x: x["Peak Price"])),
                SmallerThanFormula(IdentifierTerm("b", lambda x: x["Peak Price"]),
                                   IdentifierTerm("c", lambda x: x["Peak Price"]))
            ),
            SmallerThanFormula(IdentifierTerm("c", lambda x: x["Peak Price"]),
                               IdentifierTerm("d", lambda x: x["Peak Price"]))
        ),
        timedelta(minutes=3)
    )
    selectivityMatrix = [[1.0, 0.9457796098355941, 1.0, 1.0], [0.9457796098355941, 1.0, 0.15989723367389616, 1.0],
                         [1.0, 0.15989723367389616, 1.0, 0.9992557393942864], [1.0, 1.0, 0.9992557393942864, 1.0]]
    arrivalRates = [0.016597077244258872, 0.01454418928322895, 0.013917884481558803, 0.012421711899791231]
    pattern.set_statistics(StatisticsTypes.SELECTIVITY_MATRIX_AND_ARRIVAL_RATES, (selectivityMatrix, arrivalRates))
    runTest('iiRandom1', [pattern], createTestFile,
            eval_mechanism_type=EvaluationMechanismTypes.LOCAL_SEARCH_LEFT_DEEP_TREE,
            eval_mechanism_params=IterativeImprovementEvaluationMechanismParameters(
                20, IterativeImprovementType.SWAP_BASED, IterativeImprovementInitType.RANDOM),
            events=nasdaqEventStream)


def iiRandom2PatternSearchTest(createTestFile=False):
    pattern = Pattern(
        SeqOperator([QItem("MSFT", "a"), QItem("DRIV", "b"), QItem("ORLY", "c"), QItem("CBRL", "d")]),
        AndFormula(
            AndFormula(
                SmallerThanFormula(IdentifierTerm("a", lambda x: x["Peak Price"]),
                                   IdentifierTerm("b", lambda x: x["Peak Price"])),
                SmallerThanFormula(IdentifierTerm("b", lambda x: x["Peak Price"]),
                                   IdentifierTerm("c", lambda x: x["Peak Price"]))
            ),
            SmallerThanFormula(IdentifierTerm("c", lambda x: x["Peak Price"]),
                               IdentifierTerm("d", lambda x: x["Peak Price"]))
        ),
        timedelta(minutes=3)
    )
    selectivityMatrix = [[1.0, 0.9457796098355941, 1.0, 1.0], [0.9457796098355941, 1.0, 0.15989723367389616, 1.0],
                         [1.0, 0.15989723367389616, 1.0, 0.9992557393942864], [1.0, 1.0, 0.9992557393942864, 1.0]]
    arrivalRates = [0.016597077244258872, 0.01454418928322895, 0.013917884481558803, 0.012421711899791231]
    pattern.set_statistics(StatisticsTypes.SELECTIVITY_MATRIX_AND_ARRIVAL_RATES, (selectivityMatrix, arrivalRates))
    runTest('iiRandom2', [pattern], createTestFile,
            eval_mechanism_type=EvaluationMechanismTypes.LOCAL_SEARCH_LEFT_DEEP_TREE,
            eval_mechanism_params=IterativeImprovementEvaluationMechanismParameters(
                20, IterativeImprovementType.CIRCLE_BASED, IterativeImprovementInitType.RANDOM),
            events=nasdaqEventStream)


def iiGreedyPatternSearchTest(createTestFile=False):
    pattern = Pattern(
        SeqOperator([QItem("MSFT", "a"), QItem("DRIV", "b"), QItem("ORLY", "c"), QItem("CBRL", "d")]),
        AndFormula(
            AndFormula(
                SmallerThanFormula(IdentifierTerm("a", lambda x: x["Peak Price"]),
                                   IdentifierTerm("b", lambda x: x["Peak Price"])),
                SmallerThanFormula(IdentifierTerm("b", lambda x: x["Peak Price"]),
                                   IdentifierTerm("c", lambda x: x["Peak Price"]))
            ),
            SmallerThanFormula(IdentifierTerm("c", lambda x: x["Peak Price"]),
                               IdentifierTerm("d", lambda x: x["Peak Price"]))
        ),
        timedelta(minutes=3)
    )
    selectivityMatrix = [[1.0, 0.9457796098355941, 1.0, 1.0], [0.9457796098355941, 1.0, 0.15989723367389616, 1.0],
                         [1.0, 0.15989723367389616, 1.0, 0.9992557393942864], [1.0, 1.0, 0.9992557393942864, 1.0]]
    arrivalRates = [0.016597077244258872, 0.01454418928322895, 0.013917884481558803, 0.012421711899791231]
    pattern.set_statistics(StatisticsTypes.SELECTIVITY_MATRIX_AND_ARRIVAL_RATES, (selectivityMatrix, arrivalRates))
    runTest('iiGreedy1', [pattern], createTestFile,
            eval_mechanism_type=EvaluationMechanismTypes.LOCAL_SEARCH_LEFT_DEEP_TREE,
            eval_mechanism_params=IterativeImprovementEvaluationMechanismParameters(
                20, IterativeImprovementType.SWAP_BASED, IterativeImprovementInitType.GREEDY),
            events=nasdaqEventStream)


def iiGreedy2PatternSearchTest(createTestFile=False):
    pattern = Pattern(
        SeqOperator([QItem("MSFT", "a"), QItem("DRIV", "b"), QItem("ORLY", "c"), QItem("CBRL", "d")]),
        AndFormula(
            AndFormula(
                SmallerThanFormula(IdentifierTerm("a", lambda x: x["Peak Price"]),
                                   IdentifierTerm("b", lambda x: x["Peak Price"])),
                SmallerThanFormula(IdentifierTerm("b", lambda x: x["Peak Price"]),
                                   IdentifierTerm("c", lambda x: x["Peak Price"]))
            ),
            SmallerThanFormula(IdentifierTerm("c", lambda x: x["Peak Price"]),
                               IdentifierTerm("d", lambda x: x["Peak Price"]))
        ),
        timedelta(minutes=3)
    )
    selectivityMatrix = [[1.0, 0.9457796098355941, 1.0, 1.0], [0.9457796098355941, 1.0, 0.15989723367389616, 1.0],
                         [1.0, 0.15989723367389616, 1.0, 0.9992557393942864], [1.0, 1.0, 0.9992557393942864, 1.0]]
    arrivalRates = [0.016597077244258872, 0.01454418928322895, 0.013917884481558803, 0.012421711899791231]
    pattern.set_statistics(StatisticsTypes.SELECTIVITY_MATRIX_AND_ARRIVAL_RATES, (selectivityMatrix, arrivalRates))
    runTest('iiGreedy2', [pattern], createTestFile,
            eval_mechanism_type=EvaluationMechanismTypes.LOCAL_SEARCH_LEFT_DEEP_TREE,
            eval_mechanism_params=IterativeImprovementEvaluationMechanismParameters(
                20, IterativeImprovementType.CIRCLE_BASED, IterativeImprovementInitType.GREEDY),
            events=nasdaqEventStream)


def dpLdPatternSearchTest(createTestFile=False):
    pattern = Pattern(
        SeqOperator([QItem("MSFT", "a"), QItem("DRIV", "b"), QItem("ORLY", "c"), QItem("CBRL", "d")]),
        AndFormula(
            AndFormula(
                SmallerThanFormula(IdentifierTerm("a", lambda x: x["Peak Price"]),
                                   IdentifierTerm("b", lambda x: x["Peak Price"])),
                SmallerThanFormula(IdentifierTerm("b", lambda x: x["Peak Price"]),
                                   IdentifierTerm("c", lambda x: x["Peak Price"]))
            ),
            SmallerThanFormula(IdentifierTerm("c", lambda x: x["Peak Price"]),
                               IdentifierTerm("d", lambda x: x["Peak Price"]))
        ),
        timedelta(minutes=3)
    )
    selectivityMatrix = [[1.0, 0.9457796098355941, 1.0, 1.0], [0.9457796098355941, 1.0, 0.15989723367389616, 1.0],
                         [1.0, 0.15989723367389616, 1.0, 0.9992557393942864], [1.0, 1.0, 0.9992557393942864, 1.0]]
    arrivalRates = [0.016597077244258872, 0.01454418928322895, 0.013917884481558803, 0.012421711899791231]
    pattern.set_statistics(StatisticsTypes.SELECTIVITY_MATRIX_AND_ARRIVAL_RATES, (selectivityMatrix, arrivalRates))
    runTest('dpLd1', [pattern], createTestFile,
            eval_mechanism_type=EvaluationMechanismTypes.DYNAMIC_PROGRAMMING_LEFT_DEEP_TREE, events=nasdaqEventStream)


def dpBPatternSearchTest(createTestFile=False):
    pattern = Pattern(
        SeqOperator([QItem("MSFT", "a"), QItem("DRIV", "b"), QItem("ORLY", "c"), QItem("CBRL", "d")]),
        AndFormula(
            AndFormula(
                SmallerThanFormula(IdentifierTerm("a", lambda x: x["Peak Price"]),
                                   IdentifierTerm("b", lambda x: x["Peak Price"])),
                SmallerThanFormula(IdentifierTerm("b", lambda x: x["Peak Price"]),
                                   IdentifierTerm("c", lambda x: x["Peak Price"]))
            ),
            SmallerThanFormula(IdentifierTerm("c", lambda x: x["Peak Price"]),
                               IdentifierTerm("d", lambda x: x["Peak Price"]))
        ),
        timedelta(minutes=3)
    )
    selectivityMatrix = [[1.0, 0.9457796098355941, 1.0, 1.0], [0.9457796098355941, 1.0, 0.15989723367389616, 1.0],
                         [1.0, 0.15989723367389616, 1.0, 0.9992557393942864], [1.0, 1.0, 0.9992557393942864, 1.0]]
    arrivalRates = [0.016597077244258872, 0.01454418928322895, 0.013917884481558803, 0.012421711899791231]
    pattern.set_statistics(StatisticsTypes.SELECTIVITY_MATRIX_AND_ARRIVAL_RATES, (selectivityMatrix, arrivalRates))
    runTest('dpB1', [pattern], createTestFile,
            eval_mechanism_type=EvaluationMechanismTypes.DYNAMIC_PROGRAMMING_BUSHY_TREE, events=nasdaqEventStream)


def zStreamOrdPatternSearchTest(createTestFile=False):
    pattern = Pattern(
        SeqOperator([QItem("MSFT", "a"), QItem("DRIV", "b"), QItem("ORLY", "c"), QItem("CBRL", "d")]),
        AndFormula(
            AndFormula(
                SmallerThanFormula(IdentifierTerm("a", lambda x: x["Peak Price"]),
                                   IdentifierTerm("b", lambda x: x["Peak Price"])),
                SmallerThanFormula(IdentifierTerm("b", lambda x: x["Peak Price"]),
                                   IdentifierTerm("c", lambda x: x["Peak Price"]))
            ),
            SmallerThanFormula(IdentifierTerm("c", lambda x: x["Peak Price"]),
                               IdentifierTerm("d", lambda x: x["Peak Price"]))
        ),
        timedelta(minutes=3)
    )
    selectivityMatrix = [[1.0, 0.9457796098355941, 1.0, 1.0], [0.9457796098355941, 1.0, 0.15989723367389616, 1.0],
                         [1.0, 0.15989723367389616, 1.0, 0.9992557393942864], [1.0, 1.0, 0.9992557393942864, 1.0]]
    arrivalRates = [0.016597077244258872, 0.01454418928322895, 0.013917884481558803, 0.012421711899791231]
    pattern.set_statistics(StatisticsTypes.SELECTIVITY_MATRIX_AND_ARRIVAL_RATES, (selectivityMatrix, arrivalRates))
    runTest('zstream-ord1', [pattern], createTestFile,
            eval_mechanism_type=EvaluationMechanismTypes.ORDERED_ZSTREAM_BUSHY_TREE, events=nasdaqEventStream)


def zStreamPatternSearchTest(createTestFile=False):
    pattern = Pattern(
        SeqOperator([QItem("MSFT", "a"), QItem("DRIV", "b"), QItem("ORLY", "c"), QItem("CBRL", "d")]),
        AndFormula(
            AndFormula(
                SmallerThanFormula(IdentifierTerm("a", lambda x: x["Peak Price"]),
                                   IdentifierTerm("b", lambda x: x["Peak Price"])),
                SmallerThanFormula(IdentifierTerm("b", lambda x: x["Peak Price"]),
                                   IdentifierTerm("c", lambda x: x["Peak Price"]))
            ),
            SmallerThanFormula(IdentifierTerm("c", lambda x: x["Peak Price"]),
                               IdentifierTerm("d", lambda x: x["Peak Price"]))
        ),
        timedelta(minutes=3)
    )
    selectivityMatrix = [[1.0, 0.9457796098355941, 1.0, 1.0], [0.9457796098355941, 1.0, 0.15989723367389616, 1.0],
                         [1.0, 0.15989723367389616, 1.0, 0.9992557393942864], [1.0, 1.0, 0.9992557393942864, 1.0]]
    arrivalRates = [0.016597077244258872, 0.01454418928322895, 0.013917884481558803, 0.012421711899791231]
    pattern.set_statistics(StatisticsTypes.SELECTIVITY_MATRIX_AND_ARRIVAL_RATES, (selectivityMatrix, arrivalRates))
    runTest('zstream1', [pattern], createTestFile,
            eval_mechanism_type=EvaluationMechanismTypes.ZSTREAM_BUSHY_TREE, events=nasdaqEventStream)


def frequencyTailoredPatternSearchTest(createTestFile=False):
    pattern = Pattern(
        SeqOperator([QItem("DRIV", "a"), QItem("MSFT", "b"), QItem("CBRL", "c")]),
        AndFormula(
            GreaterThanFormula(IdentifierTerm("a", lambda x: x["Opening Price"]),
                               IdentifierTerm("b", lambda x: x["Opening Price"])),
            GreaterThanFormula(IdentifierTerm("b", lambda x: x["Opening Price"]),
                               IdentifierTerm("c", lambda x: x["Opening Price"]))
        ),
        timedelta(minutes=360)
    )
    frequencyDict = {"MSFT": 256, "DRIV": 257, "CBRL": 1}
    pattern.set_statistics(StatisticsTypes.FREQUENCY_DICT, frequencyDict)
    runTest('frequencyTailored1', [pattern], createTestFile,
            eval_mechanism_type=EvaluationMechanismTypes.SORT_BY_FREQUENCY_LEFT_DEEP_TREE, events=nasdaqEventStream)


def nonFrequencyTailoredPatternSearchTest(createTestFile=False):
    pattern = Pattern(
        SeqOperator([QItem("DRIV", "a"), QItem("MSFT", "b"), QItem("CBRL", "c")]),
        AndFormula(
            GreaterThanFormula(IdentifierTerm("a", lambda x: x["Opening Price"]),
                               IdentifierTerm("b", lambda x: x["Opening Price"])),
            GreaterThanFormula(IdentifierTerm("b", lambda x: x["Opening Price"]),
                               IdentifierTerm("c", lambda x: x["Opening Price"]))
        ),
        timedelta(minutes=360)
    )
    runTest('nonFrequencyTailored1', [pattern], createTestFile,
            eval_mechanism_type=EvaluationMechanismTypes.TRIVIAL_LEFT_DEEP_TREE, events=nasdaqEventStream)

# ON CUSTOM
def multipleNotBeginAndEndTest(createTestFile=False):
    pattern = Pattern(
        SeqOperator([NegationOperator(QItem("TYP1", "x")),
                     NegationOperator(QItem("TYP4", "t")),
                     QItem("AAPL", "a"), QItem("AMZN", "b"),
                     QItem("GOOG", "c"),
                     NegationOperator(QItem("TYP2", "y")),
                     NegationOperator(QItem("TYP3", "z"))]),
        AndFormula(
            AndFormula(
                GreaterThanFormula(IdentifierTerm("x", lambda x: x["Opening Price"]),
                                   IdentifierTerm("b", lambda x: x["Opening Price"])),
                SmallerThanFormula(IdentifierTerm("y", lambda x: x["Opening Price"]),
                                   IdentifierTerm("c", lambda x: x["Opening Price"]))),
            GreaterThanFormula(IdentifierTerm("t", lambda x: x["Opening Price"]),
                               IdentifierTerm("a", lambda x: x["Opening Price"]))
        ),
        timedelta(minutes=5)
    )
    runTest("MultipleNotBeginAndEnd", [pattern], createTestFile)

# ON custom2
def simpleNotTest(createTestFile=False):
    pattern = Pattern(
        SeqOperator([QItem("AAPL", "a"), NegationOperator(QItem("AMZN", "b")), QItem("GOOG", "c")]),
        AndFormula(
            GreaterThanFormula(IdentifierTerm("a", lambda x: x["Opening Price"]),
                               IdentifierTerm("b", lambda x: x["Opening Price"])),
            SmallerThanFormula(IdentifierTerm("b", lambda x: x["Opening Price"]),
                               IdentifierTerm("c", lambda x: x["Opening Price"]))),
        timedelta(minutes=5)
    )

    runTest("simpleNot", [pattern], createTestFile)


# ON NASDAQ SHORT
def multipleNotInTheMiddleTest(createTestFile=False):
    pattern = Pattern(
        SeqOperator([QItem("AAPL", "a"), NegationOperator(QItem("LI", "d")), QItem("AMZN", "b"),
                     NegationOperator(QItem("FB", "e")), QItem("GOOG", "c")]),
        AndFormula(
            AndFormula(
                GreaterThanFormula(IdentifierTerm("a", lambda x: x["Opening Price"]),
                                   IdentifierTerm("b", lambda x: x["Opening Price"])),
                SmallerThanFormula(IdentifierTerm("b", lambda x: x["Opening Price"]),
                                   IdentifierTerm("c", lambda x: x["Opening Price"]))),
            AndFormula(
                GreaterThanFormula(IdentifierTerm("e", lambda x: x["Opening Price"]),
                                   IdentifierTerm("a", lambda x: x["Opening Price"])),
                SmallerThanFormula(IdentifierTerm("d", lambda x: x["Opening Price"]),
                                   IdentifierTerm("c", lambda x: x["Opening Price"])))
            ),
        timedelta(minutes=4)
    )
    runTest("MultipleNotMiddle", [pattern], createTestFile)


# ON NASDAQ SHORT
def oneNotAtTheBeginningTest(createTestFile=False):
    pattern = Pattern(
        SeqOperator([NegationOperator(QItem("TYP1", "x")), QItem("AAPL", "a"), QItem("AMZN", "b"), QItem("GOOG", "c")]),
        AndFormula(
            GreaterThanFormula(IdentifierTerm("a", lambda x: x["Opening Price"]),
                               IdentifierTerm("b", lambda x: x["Opening Price"])),
            SmallerThanFormula(IdentifierTerm("b", lambda x: x["Opening Price"]),
                               IdentifierTerm("c", lambda x: x["Opening Price"]))),
        timedelta(minutes=5)
    )
    runTest("OneNotBegin", [pattern], createTestFile)

# ON NASDAQ SHORT
def multipleNotAtTheBeginningTest(createTestFile=False):
    pattern = Pattern(
        SeqOperator([NegationOperator(QItem("TYP1", "x")), NegationOperator(QItem("TYP2", "y")),
                     NegationOperator(QItem("TYP3", "z")), QItem("AAPL", "a"), QItem("AMZN", "b"), QItem("GOOG", "c")]),
        AndFormula(
            GreaterThanFormula(IdentifierTerm("a", lambda x: x["Opening Price"]),
                               IdentifierTerm("b", lambda x: x["Opening Price"])),
            SmallerThanFormula(IdentifierTerm("b", lambda x: x["Opening Price"]),
                               IdentifierTerm("c", lambda x: x["Opening Price"]))),
        timedelta(minutes=5)
    )
    runTest("MultipleNotBegin", [pattern], createTestFile)


# ON NASDAQ *HALF* SHORT
def oneNotAtTheEndTest(createTestFile=False):
    pattern = Pattern(
        SeqOperator([QItem("AAPL", "a"), QItem("AMZN", "b"), QItem("GOOG", "c"), NegationOperator(QItem("TYP1", "x"))]),
        AndFormula(
            GreaterThanFormula(IdentifierTerm("a", lambda x: x["Opening Price"]),
                               IdentifierTerm("b", lambda x: x["Opening Price"])),
            SmallerThanFormula(IdentifierTerm("b", lambda x: x["Opening Price"]),
                               IdentifierTerm("c", lambda x: x["Opening Price"]))),
        timedelta(minutes=5)
    )
    runTest("OneNotEnd", [pattern], createTestFile)


# ON NASDAQ *HALF* SHORT
def multipleNotAtTheEndTest(createTestFile=False):
    pattern = Pattern(
        SeqOperator([QItem("AAPL", "a"), QItem("AMZN", "b"), QItem("GOOG", "c"), NegationOperator(QItem("TYP1", "x")),
                     NegationOperator(QItem("TYP2", "y")), NegationOperator(QItem("TYP3", "z"))]),
        AndFormula(
            GreaterThanFormula(IdentifierTerm("a", lambda x: x["Opening Price"]),
                               IdentifierTerm("b", lambda x: x["Opening Price"])),
            SmallerThanFormula(IdentifierTerm("b", lambda x: x["Opening Price"]),
                               IdentifierTerm("c", lambda x: x["Opening Price"]))),
        timedelta(minutes=5)
    )
    runTest("MultipleNotEnd", [pattern], createTestFile)

# ON CUSTOM3
def testWithMultipleNotAtBeginningMiddleEnd(createTestFile=False):
    pattern = Pattern(
        SeqOperator([NegationOperator(QItem("AAPL", "a")), QItem("AMAZON", "b"), NegationOperator(QItem("GOOG", "c")),
                     QItem("FB", "d"), NegationOperator(QItem("TYP1", "x"))]),
        AndFormula(
            GreaterThanFormula(IdentifierTerm("a", lambda x: x["Opening Price"]),
                               IdentifierTerm("b", lambda x: x["Opening Price"])),
            SmallerThanFormula(IdentifierTerm("b", lambda x: x["Opening Price"]),
                               IdentifierTerm("c", lambda x: x["Opening Price"]))),
        timedelta(minutes=5)
    )
    runTest("NotEverywhere", [pattern], createTestFile)

def singleType1PolicyPatternSearchTest(createTestFile = False):
    """
    PATTERN SEQ(AppleStockPriceUpdate a, AmazonStockPriceUpdate b, AvidStockPriceUpdate c)
    WHERE   a.OpeningPrice > c.OpeningPrice
    WITHIN 5 minutes
    """
    pattern = Pattern(
        SeqOperator([QItem("AAPL", "a"), QItem("AMZN", "b"), QItem("AVID", "c")]),
        GreaterThanFormula(IdentifierTerm("a", lambda x: x["Opening Price"]), IdentifierTerm("c", lambda x: x["Opening Price"])),
        timedelta(minutes=5),
        ConsumptionPolicy(single="AMZN", secondary_selection_strategy=SelectionStrategies.MATCH_NEXT)
    )
    runTest("singleType1Policy", [pattern], createTestFile, eventStream=nasdaqEventStreamTiny)

def singleType2PolicyPatternSearchTest(createTestFile = False):
    """
    PATTERN SEQ(AppleStockPriceUpdate a, AmazonStockPriceUpdate b, AvidStockPriceUpdate c)
    WHERE   a.OpeningPrice > c.OpeningPrice
    WITHIN 5 minutes
    """
    pattern = Pattern(
        SeqOperator([QItem("AAPL", "a"), QItem("AMZN", "b"), QItem("AVID", "c")]),
        GreaterThanFormula(IdentifierTerm("a", lambda x: x["Opening Price"]), IdentifierTerm("c", lambda x: x["Opening Price"])),
        timedelta(minutes=5),
        ConsumptionPolicy(single="AMZN", secondary_selection_strategy=SelectionStrategies.MATCH_SINGLE)
    )
    runTest("singleType2Policy", [pattern], createTestFile, eventStream=nasdaqEventStreamTiny)


def contiguousPolicyPatternSearchTest(createTestFile = False):
    """
    PATTERN SEQ(AppleStockPriceUpdate a, AmazonStockPriceUpdate b, AvidStockPriceUpdate c)
    WHERE   a.OpeningPrice > c.OpeningPrice
    WITHIN 5 minutes
    """
    pattern = Pattern(
        SeqOperator([QItem("AAPL", "a"), QItem("AMZN", "b"), QItem("AVID", "c")]),
        GreaterThanFormula(IdentifierTerm("a", lambda x: x["Opening Price"]), IdentifierTerm("c", lambda x: x["Opening Price"])),
        timedelta(minutes=5),
        ConsumptionPolicy(contiguous=["a", "b", "c"])
    )
    runTest("contiguousPolicySingleList", [pattern], createTestFile, eventStream=nasdaqEventStreamTiny)

def contiguousPolicy2PatternSearchTest(createTestFile = False):
    """
    PATTERN SEQ(AppleStockPriceUpdate a, AmazonStockPriceUpdate b, AvidStockPriceUpdate c)
    WHERE   a.OpeningPrice > c.OpeningPrice
    WITHIN 5 minutes
    """
    pattern = Pattern(
        SeqOperator([QItem("AAPL", "a"), QItem("AMZN", "b"), QItem("AVID", "c")]),
        GreaterThanFormula(IdentifierTerm("a", lambda x: x["Opening Price"]), IdentifierTerm("c", lambda x: x["Opening Price"])),
        timedelta(minutes=5),
        ConsumptionPolicy(contiguous=[["a", "b"], ["b", "c"]])
    )
    runTest("contiguousPolicyMultipleLists", [pattern], createTestFile, eventStream=nasdaqEventStreamTiny)

def freezePolicyPatternSearchTest(createTestFile = False):
    """
    PATTERN SEQ(AppleStockPriceUpdate a, AmazonStockPriceUpdate b, AvidStockPriceUpdate c)
    WHERE   a.OpeningPrice > c.OpeningPrice
    WITHIN 5 minutes
    """
    pattern = Pattern(
        SeqOperator([QItem("AAPL", "a"), QItem("AMZN", "b"), QItem("AVID", "c")]),
        GreaterThanFormula(IdentifierTerm("a", lambda x: x["Opening Price"]), IdentifierTerm("c", lambda x: x["Opening Price"])),
        timedelta(minutes=5),
        ConsumptionPolicy(freeze="a")
    )
    runTest("freezePolicy", [pattern], createTestFile, eventStream=nasdaqEventStreamTiny)

def freezePolicy2PatternSearchTest(createTestFile = False):
    """
    PATTERN SEQ(AppleStockPriceUpdate a, AmazonStockPriceUpdate b, AvidStockPriceUpdate c)
    WHERE   a.OpeningPrice > c.OpeningPrice
    WITHIN 5 minutes
    """
    pattern = Pattern(
        SeqOperator([QItem("AAPL", "a"), QItem("AMZN", "b"), QItem("AVID", "c")]),
        GreaterThanFormula(IdentifierTerm("a", lambda x: x["Opening Price"]), IdentifierTerm("c", lambda x: x["Opening Price"])),
        timedelta(minutes=5),
        ConsumptionPolicy(freeze="b")
    )
    runTest("freezePolicy2", [pattern], createTestFile, eventStream=nasdaqEventStreamTiny)

def sortedStorageTest(createTestFile=False):
    pattern = Pattern(
        AndOperator([QItem("DRIV", "a"), QItem("MSFT", "b"), QItem("CBRL", "c")]),
        AndFormula(
            GreaterThanFormula(
                IdentifierTerm("a", lambda x: x["Opening Price"]), IdentifierTerm("b", lambda x: x["Opening Price"])
            ),
            GreaterThanFormula(
                IdentifierTerm("b", lambda x: x["Opening Price"]), IdentifierTerm("c", lambda x: x["Opening Price"])
            ),
        ),
        timedelta(minutes=360),
    )
    storage_params = TreeStorageParameters(True, clean_up_interval=500)
    runTest("sortedStorageTest", [pattern], createTestFile,
            eval_mechanism_type=EvaluationMechanismTypes.TRIVIAL_LEFT_DEEP_TREE,
            eval_mechanism_params=TreeBasedEvaluationMechanismParameters(storage_params=storage_params),
            events=nasdaqEventStream)

def sortedStorageBenchMarkTest(createTestFile=False):
    pattern = Pattern(
        AndOperator([QItem("DRIV", "a"), QItem("MSFT", "b"), QItem("CBRL", "c"), QItem("MSFT", "m")]),
        AndFormula(
            GreaterThanEqFormula(
                IdentifierTerm("b", lambda x: x["Lowest Price"]), IdentifierTerm("a", lambda x: x["Lowest Price"])
            ),
            AndFormula(
                GreaterThanEqFormula(
                    IdentifierTerm("m", lambda x: x["Peak Price"]), IdentifierTerm("c", lambda x: x["Peak Price"])
                ),
                GreaterThanEqFormula(
                    IdentifierTerm("m", lambda x: x["Lowest Price"]), IdentifierTerm("b", lambda x: x["Lowest Price"])
                ),
            ),
        ),
        timedelta(minutes=360),
    )
    runBenchMark("sortedStorageBenchMark - unsorted storage", [pattern])

    storage_params = TreeStorageParameters(sort_storage=True, attributes_priorities={"a": 122, "b": 200, "c": 104, "m": 139})
    runBenchMark("sortedStorageBenchMark - sorted storage", [pattern], eval_mechanism_params=TreeBasedEvaluationMechanismParameters(storage_params=storage_params))

def my_test():

    #default case
    my_custom = file_input(absolutePath, "test/EventFiles/my_custom.txt", MetastockDataFormatter())
    splitted_data = workload_test.split_data(my_custom)

    pattern = Pattern(
        SeqOperator([QItem("AAPL", "a"), QItem("AMZN", "b"), QItem("AVID", "c")]),
        AndFormula(
            GreaterThanFormula(IdentifierTerm("a", lambda x: x["Opening Price"]),
                               IdentifierTerm("b", lambda x: x["Opening Price"])),
            GreaterThanFormula(IdentifierTerm("b", lambda x: x["Opening Price"]),
                               IdentifierTerm("c", lambda x: x["Opening Price"]))),
        timedelta(minutes=5)
    )
    eval_params = EvaluationMechanismParameters(EvaluationMechanismTypes.TRIVIAL_LEFT_DEEP_TREE)
    eval_mechanism = EvaluationMechanismFactory.build_single_pattern_eval_mechanism(EvaluationMechanismTypes.TRIVIAL_LEFT_DEEP_TREE,
                                                                                    eval_params, pattern)
    splitted_tree = workload_test.split_structure(eval_mechanism)

    workload_test2 = ParallelTreeWorkloadFramework(execution_units=2, is_data_splitted=True, pattern_size=3)
    splitted_data = workload_test2.split_data(my_custom)
    splitted_tree = workload_test2.split_structure(eval_mechanism)
    print("SUCCESS")


def justdatasplittests():
    pattern = Pattern(
        SeqOperator([QItem("GOOG", "a"), QItem("GOOG", "b"), QItem("GOOG", "c")]),
        AndFormula(
            SmallerThanFormula(IdentifierTerm("a", lambda x: x["Peak Price"]),
                               IdentifierTerm("b", lambda x: x["Peak Price"])),
            SmallerThanFormula(IdentifierTerm("b", lambda x: x["Peak Price"]),
                               IdentifierTerm("c", lambda x: x["Peak Price"]))
        ),
        timedelta(minutes=3)
    )
    my_custom = file_input(absolutePath, "test/EventFiles/my_custom.txt", MetastockDataFormatter())
    workload_fr = ParallelTreeWorkloadFramework(execution_units=2, is_data_splitted=True, pattern_size=3)
    execution_fr = ParallelExecutionFramework()
    events = custom.duplicate()

    cep = CEP([pattern], work_load_fr=workload_fr, execution_fr=execution_fr)
    running_time = cep.run(events)
    matches = cep.get_pattern_match_stream()
    file_output(absolutePath, matches, '%sMatches.txt' % 'parallel')
    expected_matches_path = "test/TestsExpected/%sMatches.txt" % 'parallel'
    actual_matches_path = "test/Matches/%sMatches.txt" % 'parallel'
    print("Test %s result: %s, Time Passed: %s" % ('parallel',
          "Succeeded" if fileCompare(actual_matches_path, expected_matches_path) else "Failed", running_time))

#my_test()
runTest.over_all_time = 0

<<<<<<< HEAD
#parallel tests
justdatasplittests()
#justtree_structure_split_test()

"""
=======
# basic functionality tests
>>>>>>> 671faf35
oneArgumentsearchTest()
simplePatternSearchTest()
googleAscendPatternSearchTest()
amazonInstablePatternSearchTest()
msftDrivRacePatternSearchTest()
googleIncreasePatternSearchTest()
amazonSpecificPatternSearchTest()
googleAmazonLowPatternSearchTest()
nonsensePatternSearchTest()
hierarchyPatternSearchTest()
nonFrequencyPatternSearchTest()
arrivalRatesPatternSearchTest()
frequencyPatternSearchTest()
nonFrequencyPatternSearch2Test()
frequencyPatternSearch2Test()
nonFrequencyPatternSearch3Test()
frequencyPatternSearch3Test()
nonFrequencyPatternSearch4Test()
frequencyPatternSearch4Test()
nonFrequencyPatternSearch5Test()
frequencyPatternSearch5Test()
frequencyPatternSearch6Test()
greedyPatternSearchTest()
iiRandomPatternSearchTest()
iiRandom2PatternSearchTest()
iiGreedyPatternSearchTest()
iiGreedy2PatternSearchTest()
zStreamOrdPatternSearchTest()
zStreamPatternSearchTest()
dpBPatternSearchTest()
dpLdPatternSearchTest()
nonFrequencyTailoredPatternSearchTest()
frequencyTailoredPatternSearchTest()

# tree structure tests - CEP object only created not used
structuralTest1()
structuralTest2()
structuralTest3()
structuralTest4()
structuralTest5()
structuralTest6()
structuralTest7()

# Kleene closure tests
oneArgumentsearchTestKleeneClosure()
MinMax_0_TestKleeneClosure()
MinMax_1_TestKleeneClosure()
MinMax_2_TestKleeneClosure()
KC_AND()

# negation tests

simpleNotTest()

multipleNotInTheMiddleTest()
oneNotAtTheBeginningTest()
multipleNotAtTheBeginningTest()
oneNotAtTheEndTest()
multipleNotAtTheEndTest()
multipleNotBeginAndEndTest()
testWithMultipleNotAtBeginningMiddleEnd()
"""
# consumption policies tests
singleType1PolicyPatternSearchTest()
singleType2PolicyPatternSearchTest()
contiguousPolicyPatternSearchTest()
contiguousPolicy2PatternSearchTest()
freezePolicyPatternSearchTest()
freezePolicy2PatternSearchTest()


# storage tests
sortedStorageTest()
run_storage_tests()

# benchmarks
if INCLUDE_BENCHMARKS:
    sortedStorageBenchMarkTest()



# Twitter tests
try:
    from TwitterTest import run_twitter_sanity_check
    run_twitter_sanity_check()
except ImportError:  # tweepy might not be installed
    pass
finally:
    print("Finished running all tests, overall time: %s" % runTest.over_all_time)<|MERGE_RESOLUTION|>--- conflicted
+++ resolved
@@ -2,14 +2,7 @@
 from test.KC_tests import *
 
 from evaluation.EvaluationMechanismFactory import EvaluationMechanismTypes, \
-<<<<<<< HEAD
-    IterativeImprovementEvaluationMechanismParameters, TreeBasedEvaluationMechanismParameters, EvaluationMechanismParameters
-from misc.IOUtils import file_input, file_output
-from plugin.stocks.Stocks import MetastockDataFormatter
-from misc.Utils import generate_matches
-=======
     IterativeImprovementEvaluationMechanismParameters, TreeBasedEvaluationMechanismParameters
->>>>>>> 671faf35
 from misc.ConsumptionPolicy import *
 from evaluation.LeftDeepTreeBuilders import *
 from evaluation.BushyTreeBuilders import *
@@ -18,184 +11,10 @@
 from base.PatternStructure import AndOperator, SeqOperator, QItem, NegationOperator
 from base.Pattern import Pattern
 from evaluation.PartialMatchStorage import TreeStorageParameters
-from evaluation.EvaluationMechanismFactory import EvaluationMechanismTypes, EvaluationMechanismFactory
-from parallerization.ParallelWorkLoadFramework import ParallelWorkLoadFramework
-from parallerization.ParallelExecutionFramework import ParallelExecutionFramework
-from parallerization.ParallelTreeWorkloadFramework import ParallelTreeWorkloadFramework
 try:
     from UnitTests.test_storage import run_storage_tests
 except ImportError:
     from test.UnitTests.test_storage import run_storage_tests
-<<<<<<< HEAD
-
-currentPath = pathlib.Path(os.path.dirname(__file__))
-absolutePath = str(currentPath.parent)
-sys.path.append(absolutePath)
-
-INCLUDE_BENCHMARKS = False
-
-nasdaqEventStreamTiny = file_input(absolutePath, "test/EventFiles/NASDAQ_TINY.txt", MetastockDataFormatter())
-nasdaqEventStreamShort = file_input(absolutePath, "test/EventFiles/NASDAQ_SHORT.txt", MetastockDataFormatter())
-nasdaqEventStreamMedium = file_input(absolutePath, "test/EventFiles/NASDAQ_MEDIUM.txt", MetastockDataFormatter())
-nasdaqEventStreamFrequencyTailored = file_input(absolutePath, "test/EventFiles/NASDAQ_FREQUENCY_TAILORED.txt", MetastockDataFormatter())
-nasdaqEventStream_AAPL_AMZN_GOOG = file_input(absolutePath, "test/EventFiles/NASDAQ_AAPL_AMZN_GOOG.txt", MetastockDataFormatter())
-nasdaqEventStream = file_input(absolutePath, "test/EventFiles/NASDAQ_LONG.txt", MetastockDataFormatter())
-
-nasdaqEventStreamHalfShort = file_input(absolutePath, "test/EventFiles/NASDAQ_HALF_SHORT.txt", MetastockDataFormatter())
-custom = file_input(absolutePath, "test/EventFiles/custom.txt", MetastockDataFormatter())
-custom2 = file_input(absolutePath, "test/EventFiles/custom2.txt", MetastockDataFormatter())
-custom3 = file_input(absolutePath, "test/EventFiles/custom3.txt", MetastockDataFormatter())
-
-
-def numOfLinesInPattern(file):
-    """
-    get num of lines in file until first blank line == num of lines in pattern
-    :param file: file
-    :return: int
-    """
-    counter = 0
-    for line in file:
-        if line == '\n':
-            break
-        counter = counter + 1
-    return counter
-
-
-def closeFiles(file1, file2):
-    file1.close()
-    file2.close()
-
-
-def fileCompare(pathA, pathB):
-    """
-    Compare expected output and actual ouput
-    :param path1: path to first file
-    :param path2: path to second file
-    :return: bool, True if the two files are equivalent
-    """
-    file1 = open(pathA)
-    file2 = open(pathB)
-
-    counter1 = numOfLinesInPattern(file1)
-    counter2 = numOfLinesInPattern(file2)
-
-    file1.seek(0)
-    file2.seek(0)
-
-    # quick check, if both files don't return the same counter, or if both files are empty
-    if counter1 != counter2:
-        closeFiles(file1, file2)
-        return False
-    elif counter1 == counter2 and counter1 == 0:
-        closeFiles(file1, file2)
-        return True
-
-    set1 = set()
-    set2 = set()
-
-    fillSet(file1, set1, counter1)
-    fillSet(file2, set2, counter2)
-    closeFiles(file1, file2)
-
-    return set1 == set2
-
-
-def fillSet(file, set: set, counter: int):
-    """
-    fill a set, each element of the set is x consecutive lines of the file, with x = counter
-    :param file:
-    :param set:
-    :param counter:
-    :return:
-    """
-    list = []
-    tmp = 0
-    for line in file:
-        if line == '\n':
-            continue
-        # solve a problem when no blank lines at end of file
-        line = line.strip()
-        list.append(line)
-        tmp = tmp + 1
-        # if we read 'counter' lines, we want to add it to the set, and continue with the next 'counter' lines
-        if tmp == counter:
-            set.add(tuple(list))
-            list = []
-            tmp = 0
-
-
-def createTest(testName, patterns, events=None, eventStream = nasdaqEventStream):
-    if events is None:
-        events = eventStream.duplicate()
-    else:
-        events = events.duplicate()
-    pattern = patterns[0]
-    matches = generate_matches(pattern, events)
-    file_output(absolutePath, matches, '../TestsExpected/%sMatches.txt' % testName)
-    print("Finished creating test %s" % testName)
-
-
-def runTest(testName, patterns, createTestFile = False,
-            eval_mechanism_type = EvaluationMechanismTypes.TRIVIAL_LEFT_DEEP_TREE, eval_mechanism_params = None,
-            events = None, eventStream = nasdaqEventStream, workload_fr : ParallelWorkLoadFramework = None,
-            execution_fr : ParallelExecutionFramework = None):
-    if createTestFile:
-        createTest(testName, patterns, events, eventStream = eventStream)
-    if events is None:
-        events = eventStream.duplicate()
-    else:
-        events = events.duplicate()
-
-    listShort = ["OneNotBegin", "MultipleNotBegin", "MultipleNotMiddle"]
-    listHalfShort = ["OneNotEnd", "MultipleNotEnd"]
-    listCustom = ["MultipleNotBeginAndEnd"]
-    listCustom2 = ["simpleNot"]
-    if testName in listShort:
-        events = nasdaqEventStreamShort.duplicate()
-    elif testName in listHalfShort:
-        events = nasdaqEventStreamHalfShort.duplicate()
-    elif testName in listCustom:
-        events = custom.duplicate()
-    elif testName in listCustom2:
-        events = custom2.duplicate()
-    elif testName == "NotEverywhere":
-        events = custom3.duplicate()
-
-    if workload_fr == None:
-        workload_fr = ParallelWorkLoadFramework()
-    if execution_fr == None:
-        execution_fr = ParallelExecutionFramework()
-
-    cep = CEP(patterns, eval_mechanism_type, eval_mechanism_params, work_load_fr=workload_fr, execution_fr=execution_fr)
-    running_time = cep.run(events)
-    matches = cep.get_pattern_match_stream()
-    file_output(absolutePath, matches, '%sMatches.txt' % testName)
-    expected_matches_path = "test/TestsExpected/%sMatches.txt" % testName
-    actual_matches_path = "test/Matches/%sMatches.txt" % testName
-    print("Test %s result: %s, Time Passed: %s" % (testName,
-          "Succeeded" if fileCompare(actual_matches_path, expected_matches_path) else "Failed", running_time))
-    runTest.over_all_time += running_time
-    os.remove(absolutePath + "\\" + actual_matches_path)
-
-
-
-
-def runBenchMark(testName, patterns, eval_mechanism_type=EvaluationMechanismTypes.TRIVIAL_LEFT_DEEP_TREE,
-                 eval_mechanism_params=None, events=None):
-    """
-    this runs a bench mark ,since some outputs for benchmarks are very large,
-    we assume correct functionality and only check runtimes. (not a test)
-    """
-    if events is None:
-        events = nasdaqEventStream.duplicate()
-    else:
-        events = events.duplicate()
-    cep = CEP(patterns, eval_mechanism_type, eval_mechanism_params)
-    running_time = cep.run(events)
-    print("Bench Mark %s completed, Time Passed: %s" % (testName, running_time))
-    runTest.over_all_time += running_time
-=======
->>>>>>> 671faf35
     
 
 def oneArgumentsearchTest(createTestFile = False):
@@ -1040,69 +859,10 @@
     storage_params = TreeStorageParameters(sort_storage=True, attributes_priorities={"a": 122, "b": 200, "c": 104, "m": 139})
     runBenchMark("sortedStorageBenchMark - sorted storage", [pattern], eval_mechanism_params=TreeBasedEvaluationMechanismParameters(storage_params=storage_params))
 
-def my_test():
-
-    #default case
-    my_custom = file_input(absolutePath, "test/EventFiles/my_custom.txt", MetastockDataFormatter())
-    splitted_data = workload_test.split_data(my_custom)
-
-    pattern = Pattern(
-        SeqOperator([QItem("AAPL", "a"), QItem("AMZN", "b"), QItem("AVID", "c")]),
-        AndFormula(
-            GreaterThanFormula(IdentifierTerm("a", lambda x: x["Opening Price"]),
-                               IdentifierTerm("b", lambda x: x["Opening Price"])),
-            GreaterThanFormula(IdentifierTerm("b", lambda x: x["Opening Price"]),
-                               IdentifierTerm("c", lambda x: x["Opening Price"]))),
-        timedelta(minutes=5)
-    )
-    eval_params = EvaluationMechanismParameters(EvaluationMechanismTypes.TRIVIAL_LEFT_DEEP_TREE)
-    eval_mechanism = EvaluationMechanismFactory.build_single_pattern_eval_mechanism(EvaluationMechanismTypes.TRIVIAL_LEFT_DEEP_TREE,
-                                                                                    eval_params, pattern)
-    splitted_tree = workload_test.split_structure(eval_mechanism)
-
-    workload_test2 = ParallelTreeWorkloadFramework(execution_units=2, is_data_splitted=True, pattern_size=3)
-    splitted_data = workload_test2.split_data(my_custom)
-    splitted_tree = workload_test2.split_structure(eval_mechanism)
-    print("SUCCESS")
-
-
-def justdatasplittests():
-    pattern = Pattern(
-        SeqOperator([QItem("GOOG", "a"), QItem("GOOG", "b"), QItem("GOOG", "c")]),
-        AndFormula(
-            SmallerThanFormula(IdentifierTerm("a", lambda x: x["Peak Price"]),
-                               IdentifierTerm("b", lambda x: x["Peak Price"])),
-            SmallerThanFormula(IdentifierTerm("b", lambda x: x["Peak Price"]),
-                               IdentifierTerm("c", lambda x: x["Peak Price"]))
-        ),
-        timedelta(minutes=3)
-    )
-    my_custom = file_input(absolutePath, "test/EventFiles/my_custom.txt", MetastockDataFormatter())
-    workload_fr = ParallelTreeWorkloadFramework(execution_units=2, is_data_splitted=True, pattern_size=3)
-    execution_fr = ParallelExecutionFramework()
-    events = custom.duplicate()
-
-    cep = CEP([pattern], work_load_fr=workload_fr, execution_fr=execution_fr)
-    running_time = cep.run(events)
-    matches = cep.get_pattern_match_stream()
-    file_output(absolutePath, matches, '%sMatches.txt' % 'parallel')
-    expected_matches_path = "test/TestsExpected/%sMatches.txt" % 'parallel'
-    actual_matches_path = "test/Matches/%sMatches.txt" % 'parallel'
-    print("Test %s result: %s, Time Passed: %s" % ('parallel',
-          "Succeeded" if fileCompare(actual_matches_path, expected_matches_path) else "Failed", running_time))
-
-#my_test()
+
 runTest.over_all_time = 0
 
-<<<<<<< HEAD
-#parallel tests
-justdatasplittests()
-#justtree_structure_split_test()
-
-"""
-=======
 # basic functionality tests
->>>>>>> 671faf35
 oneArgumentsearchTest()
 simplePatternSearchTest()
 googleAscendPatternSearchTest()
@@ -1154,9 +914,7 @@
 KC_AND()
 
 # negation tests
-
 simpleNotTest()
-
 multipleNotInTheMiddleTest()
 oneNotAtTheBeginningTest()
 multipleNotAtTheBeginningTest()
@@ -1164,7 +922,7 @@
 multipleNotAtTheEndTest()
 multipleNotBeginAndEndTest()
 testWithMultipleNotAtBeginningMiddleEnd()
-"""
+
 # consumption policies tests
 singleType1PolicyPatternSearchTest()
 singleType2PolicyPatternSearchTest()
@@ -1173,7 +931,6 @@
 freezePolicyPatternSearchTest()
 freezePolicy2PatternSearchTest()
 
-
 # storage tests
 sortedStorageTest()
 run_storage_tests()
@@ -1181,7 +938,6 @@
 # benchmarks
 if INCLUDE_BENCHMARKS:
     sortedStorageBenchMarkTest()
-
 
 
 # Twitter tests
