--- conflicted
+++ resolved
@@ -35,9 +35,7 @@
 custom = FileInputStream(os.path.join(absolutePath, "test/EventFiles/custom.txt"))
 custom2 = FileInputStream(os.path.join(absolutePath, "test/EventFiles/custom2.txt"))
 custom3 = FileInputStream(os.path.join(absolutePath, "test/EventFiles/custom3.txt"))
-#custom_temp = FileInputStream(os.path.join(absolutePath, "test/EventFiles/custom_temp.txt"))
-#nasdaq_equals = FileInputStream(os.path.join(absolutePath, "test/EventFiles/NASDAQ_EQUALS.txt"))
-
+custom_temp = FileInputStream(os.path.join(absolutePath, "test/EventFiles/custom_temp.txt"))
 nasdaqEventStreamKC = FileInputStream(os.path.join(absolutePath, "test/EventFiles/NASDAQ_KC.txt"))
 
 DEFAULT_TESTING_EVALUATION_MECHANISM_SETTINGS = \
@@ -309,18 +307,18 @@
 def runMultiTest(testName, patterns, createTestFile=False,
                  eval_mechanism_params=DEFAULT_TESTING_EVALUATION_MECHANISM_SETTINGS,
                  events=None, eventStream=nasdaqEventStream,
-                 parallel_execution_params: ParallelExecutionParameters = ParallelExecutionParameters(ParallelExecutionModes.DATA_PARALLELISM, ParallelExecutionPlatforms.THREADING),
-                 data_parallel_params: DataParallelExecutionParameters = DataParallelExecutionParameters(num_threads= 6)
+                 parallel_execution_params: ParallelExecutionParameters = None,
+                 data_parallel_params: DataParallelExecutionParameters = None
                  ):
     if events is None:
         events = eventStream.duplicate()
     else:
         events = events.duplicate()
 
-    listShort = ["OneNotBegin", "MultipleNotBegin", "MultipleNotMiddle", "distinctPatterns"]
-    listHalfShort = ["OneNotEnd", "MultipleNotEnd"]
-    listCustom = ["MultipleNotBeginAndEnd"]
-    listCustom2 = ["simpleNot"]
+    listShort = ["multiplePatterns", "distinctPatterns", "MultipleNotBeginningShare", "multipleParentsForInternalNode"]
+    listHalfShort = ["onePatternIncludesOther", "threeSharingSubtrees"]
+    listCustom = []
+    listCustom2 = ["FirstMultiPattern", "RootAndInner"]
 
     if testName in listShort:
         events = nasdaqEventStreamShort.duplicate()
@@ -344,28 +342,20 @@
     expected_matches_path = os.path.join(absolutePath, 'test', 'TestsExpected', output_file_name)
     matches_stream = FileOutputStream(base_matches_directory, output_file_name)
     running_time = cep.run(events, matches_stream, DEFAULT_TESTING_DATA_FORMATTER)
-<<<<<<< HEAD
-
-    match_set = [set() for i in range(len(patterns))]
-=======
     print(expected_matches_path)
 
->>>>>>> c9215b9d
     with open(actual_matches_path) as matchFile:
         all_matches = matchFile.read()
     match_list = all_matches.split('\n\n')
-    for match in match_list:
-        if match:
-            match_set[int(match.partition(':')[0]) - 1].add(match.strip()[match.index(' ') + 1:])
-
-    exp_set = [set() for i in range(len(patterns))]
+
     with open(expected_matches_path) as expFile:
         all_exp_matches = expFile.read()
     exp_match_list = all_exp_matches.split('\n\n')
-    for match in exp_match_list:
-        if match:
-            exp_set[int(match.partition(':')[0]) - 1].add(match.strip()[match.index(' ') + 1:])
-    res = (exp_set == match_set)
+
+    match_list.sort()
+    exp_match_list.sort()
+    res = (match_list == exp_match_list)
+
     print("Test %s result: %s, Time Passed: %s" % (testName,
                                                    "Succeeded" if res else "Failed", running_time))
     runTest.over_all_time += running_time
@@ -379,8 +369,8 @@
 
 
 def runBenchMark(testName, patterns, eval_mechanism_params=DEFAULT_TESTING_EVALUATION_MECHANISM_SETTINGS, events=None,
-                 parallel_execution_params: ParallelExecutionParameters = ParallelExecutionParameters(ParallelExecutionModes.DATA_PARALLELISM, ParallelExecutionPlatforms.THREADING),
-                 data_parallel_params: DataParallelExecutionParameters = DataParallelExecutionParameters(num_threads=6)
+                 parallel_execution_params: ParallelExecutionParameters = None,
+                 data_parallel_params: DataParallelExecutionParameters = None
                  ):
     """
     this runs a bench mark ,since some outputs for benchmarks are very large,
@@ -398,8 +388,8 @@
 
 def runStructuralTest(testName, patterns, expected_result,
                       eval_mechanism_params=DEFAULT_TESTING_EVALUATION_MECHANISM_SETTINGS,
-                      parallel_execution_params: ParallelExecutionParameters = ParallelExecutionParameters(),
-                      data_parallel_params: DataParallelExecutionParameters = DataParallelExecutionParameters()
+                      parallel_execution_params: ParallelExecutionParameters = None,
+                      data_parallel_params: DataParallelExecutionParameters = None
                       ):
     # print('{} is a test to check the tree structure, without actually running a test'.format(testName))
     # print('place a breakpoint after creating the CEP object to debug it.\n')
