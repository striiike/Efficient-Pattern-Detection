import os
import pathlib
import sys

from CEP import CEP
from evaluation.EvaluationMechanismFactory import TreeBasedEvaluationMechanismParameters
from misc.Utils import generate_matches
from plan.TreeCostModels import TreeCostModels
from plan.TreePlanBuilderFactory import TreePlanBuilderParameters
from plan.TreePlanBuilderTypes import TreePlanBuilderTypes
from plan.negation.NegationAlgorithmTypes import NegationAlgorithmTypes
from plugin.stocks.Stocks import MetastockDataFormatter
from stream.FileStream import FileInputStream, FileOutputStream
from stream.Stream import OutputStream
from tree.PatternMatchStorage import TreeStorageParameters


currentPath = pathlib.Path(os.path.dirname(__file__))
absolutePath = str(currentPath.parent)
sys.path.append(absolutePath)

INCLUDE_BENCHMARKS = False
INCLUDE_TWITTER = False

nasdaqEventStreamTiny = FileInputStream(os.path.join(absolutePath, "test/EventFiles/NASDAQ_TINY.txt"))
nasdaqEventStreamShort = FileInputStream(os.path.join(absolutePath, "test/EventFiles/NASDAQ_SHORT.txt"))
nasdaqEventStreamMedium = FileInputStream(os.path.join(absolutePath, "test/EventFiles/NASDAQ_MEDIUM.txt"))
nasdaqEventStreamFrequencyTailored = FileInputStream(os.path.join(absolutePath, "test/EventFiles/NASDAQ_FREQUENCY_TAILORED.txt"))
nasdaqEventStream_AAPL_AMZN_GOOG = FileInputStream(os.path.join(absolutePath, "test/EventFiles/NASDAQ_AAPL_AMZN_GOOG.txt"))
nasdaqEventStream = FileInputStream(os.path.join(absolutePath, "test/EventFiles/NASDAQ_LONG.txt"))

nasdaqEventStreamHalfShort = FileInputStream(os.path.join(absolutePath, "test/EventFiles/NASDAQ_HALF_SHORT.txt"))
custom = FileInputStream(os.path.join(absolutePath, "test/EventFiles/custom.txt"))
custom2 = FileInputStream(os.path.join(absolutePath, "test/EventFiles/custom2.txt"))
custom3 = FileInputStream(os.path.join(absolutePath, "test/EventFiles/custom3.txt"))

nasdaqEventStreamKC = FileInputStream(os.path.join(absolutePath, "test/EventFiles/NASDAQ_KC.txt"))

DEFAULT_TESTING_EVALUATION_MECHANISM_SETTINGS = \
    TreeBasedEvaluationMechanismParameters(TreePlanBuilderParameters(TreePlanBuilderTypes.TRIVIAL_LEFT_DEEP_TREE,
                                                                     TreeCostModels.INTERMEDIATE_RESULTS_TREE_COST_MODEL),
                                           TreeStorageParameters(sort_storage=False,
                                                                 clean_up_interval=10,
                                                                 prioritize_sorting_by_timestamp=True))
DEFAULT_TESTING_DATA_FORMATTER = MetastockDataFormatter()


class FailedCounter:
    """
    This class helps tracking failed tests (if there are any).
    """
    counter = 0
    failed_tests = set()
    missing_combination = []

    def increase_counter(self):
        self.counter = self.counter + 1

    def print_counter(self):
        print(self.counter, "tests Failed")


num_failed_tests = FailedCounter()

file1 = os.path.join(absolutePath, 'test/StatisticsDocumentation/statistics.txt')
with open(file1, 'w') as file:
    file.write("\nDocumentation of the generated statistics for the negation tests:\n")
file.close()

def closeFiles(file1, file2):
    file1.close()
    file2.close()


def fileCompare(pathA, pathB):
    """
    Compare expected output and actual ouput
    :param path1: path to first file
    :param path2: path to second file
    :return: bool, True if the two files are equivalent
    """
    file1 = open(pathA)
    file2 = open(pathB)

    set1 = set()
    set2 = set()
    fillSet(file1, set1)
    fillSet(file2, set2)

    if len(set1) != len(set2):
        closeFiles(file1, file2)
        return False

    if set1 != set2:
        closeFiles(file1, file2)
        return False

    file1.seek(0)
    file2.seek(0)

    counterA = len([line.strip("\n") for line in file1 if line != "\n"])
    counterB = len([line.strip("\n") for line in file2 if line != "\n"])

    if counterA != counterB:
        closeFiles(file1, file2)
        return False

    closeFiles(file1, file2)
    return True


def fillSet(file, set: set):
    """
    fill a set, each element of the set is x consecutive lines of the file, with x = counter
    :param file:
    :param set:
    :param counter:
    :return:
    """
    list = []
    for line in file:
        if line == '\n':
            continue
        # solve a problem when no blank lines at end of file
        line = line.strip()
        list.append(line)
        # if we read 'counter' lines, we want to add it to the set, and continue with the next 'counter' lines
        if line == '\n':
            set.add(tuple(list))
            list = []


def outputTestFile(base_path: str, matches: list, output_file_name: str = 'matches.txt'):
    base_matches_directory = os.path.join(os.path.join(base_path), 'test', 'Matches')
    if not os.path.exists(base_matches_directory):
        os.makedirs(base_matches_directory, exist_ok=True)
    with open(os.path.join(base_matches_directory, output_file_name), 'w') as f:
        for match in matches:
            for event in match.events:
                f.write("%s\n" % event)
            f.write("\n")


def createTest(testName, patterns, events=None, eventStream = nasdaqEventStream):
    if events is None:
        events = eventStream.duplicate()
    else:
        events = events.duplicate()
    pattern = patterns[0]
    matches = generate_matches(pattern, events)
    outputTestFile(absolutePath, matches, '../TestsExpected/%sMatches.txt' % testName)
    print("Finished creating test %s" % testName)


def runTest(testName, patterns, createTestFile = False,
            eval_mechanism_params=DEFAULT_TESTING_EVALUATION_MECHANISM_SETTINGS,
            events=None, eventStream=nasdaqEventStream, expected_file_name=None):
    if expected_file_name is None:
        expected_file_name = testName

    if createTestFile:
        createTest(testName, patterns, events, eventStream=eventStream)
    if events is None:
        events = eventStream.duplicate()
    else:
        events = events.duplicate()

    listShort = ["OneNotBegin", "MultipleNotBegin", "MultipleNotMiddle", "distinctPatterns"]
    listHalfShort = ["OneNotEnd", "MultipleNotEnd"]
    listCustom = ["MultipleNotBeginAndEnd", "NotEverywhere2"]
    listCustom2 = ["simpleNot"]
    if expected_file_name in listShort:
        events = nasdaqEventStreamShort.duplicate()
    elif expected_file_name in listHalfShort:
        events = nasdaqEventStreamHalfShort.duplicate()
    elif expected_file_name in listCustom:
        events = custom.duplicate()
    elif expected_file_name in listCustom2:
        events = custom2.duplicate()
    elif expected_file_name == "NotEverywhere":
        events = custom3.duplicate()

    cep = CEP(patterns, eval_mechanism_params)

    base_matches_directory = os.path.join(absolutePath, 'test', 'Matches')
    output_file_name = "%sMatches.txt" % testName
    expected_output_file_name = "%sMatches.txt" % expected_file_name
    matches_stream = FileOutputStream(base_matches_directory, output_file_name)
    running_time = cep.run(events, matches_stream, DEFAULT_TESTING_DATA_FORMATTER)

    expected_matches_path = os.path.join(absolutePath, 'test', 'TestsExpected', expected_output_file_name)
    actual_matches_path = os.path.join(base_matches_directory, output_file_name)
    is_test_successful = fileCompare(actual_matches_path, expected_matches_path)

    print("Test %s result: %s, Time Passed: %s" % (testName,
                                                   "Succeeded" if is_test_successful else "Failed", running_time))
    runTest.over_all_time += running_time
    if is_test_successful:
        os.remove(actual_matches_path)
    else:
        num_failed_tests.increase_counter()
        num_failed_tests.failed_tests.add(testName)


"""
Input:
testName- name of the test
patterns- list of patterns
Output:
expected output file for the test.
"""


def createExpectedOutput(testName, patterns, eval_mechanism_params=DEFAULT_TESTING_EVALUATION_MECHANISM_SETTINGS,
                         events=None, eventStream=nasdaqEventStream):
    curr_events = events
    expected_directory = os.path.join(absolutePath, 'test', 'TestsExpected')
    filenames = []
    for i in range(len(patterns)):
        next_events = curr_events.duplicate()
        cep = CEP(patterns[i], eval_mechanism_params)
        output_file_name = "%sMatches.txt" % (testName + str(i))
        filenames.append(output_file_name)
        matches_stream = FileOutputStream(expected_directory, output_file_name)
        cep.run(curr_events, matches_stream, DEFAULT_TESTING_DATA_FORMATTER)
        curr_events = next_events
    uniteFiles(testName, len(patterns))

    for filename in filenames:
        single_pattern_path = os.path.join(expected_directory, filename)
        os.remove(single_pattern_path)

def uniteFiles(testName, numOfPatterns):
    base_matches_directory = os.path.join(absolutePath, 'test', 'TestsExpected')
    output_file_name = "%sMatches.txt" % testName
    output_file = os.path.join(base_matches_directory, output_file_name)
    with open(output_file, 'w') as f:
        for i in range(numOfPatterns):
            prefix = "%d: " % (i + 1)
            prefix += '% s'
            input_file_name = "%sMatches.txt" % (testName + str(i))
            file = os.path.join(base_matches_directory, input_file_name)
            with open(file) as expFile:
                text = expFile.read()
            setexp = set(text.split('\n\n'))
            setexp.remove('')
            setexp = {prefix % j for j in setexp}
            for line in setexp:
                f.write(line)
                f.write('\n\n')


"""
This function runs multi-pattern CEP on the given list of patterns and prints
success or fail output.
"""
<<<<<<< HEAD
=======
def runMultiTest(test_name, patterns, createTestFile = False,
            eval_mechanism_params = DEFAULT_TESTING_EVALUATION_MECHANISM_SETTINGS,
            events = None, eventStream = nasdaqEventStream):
>>>>>>> d186c438


def runMultiTest(testName, patterns, createTestFile = False,
                 eval_mechanism_params = DEFAULT_TESTING_EVALUATION_MECHANISM_SETTINGS,
                 events = None, eventStream = nasdaqEventStream):
    if events is None:
        events = eventStream.duplicate()
    else:
        events = events.duplicate()

    listShort = ["multiplePatterns", "distinctPatterns", "MultipleNotBeginningShare", "multipleParentsForInternalNode"]
    listHalfShort = ["onePatternIncludesOther", "threeSharingSubtrees"]
    listCustom = []
    listCustom2 = ["FirstMultiPattern", "RootAndInner"]
    if test_name in listShort:
        events = nasdaqEventStreamShort.duplicate()
    elif test_name in listHalfShort:
        events = nasdaqEventStreamHalfShort.duplicate()
    elif test_name in listCustom:
        events = custom.duplicate()
    elif test_name in listCustom2:
        events = custom2.duplicate()
    elif test_name == "NotEverywhere":
        events = custom3.duplicate()

    if createTestFile:
        createExpectedOutput(test_name, patterns, eval_mechanism_params, events.duplicate(), eventStream)

    cep = CEP(patterns, eval_mechanism_params)

    base_matches_directory = os.path.join(absolutePath, 'test', 'Matches')
    output_file_name = "%sMatches.txt" % test_name
    actual_matches_path = os.path.join(base_matches_directory, output_file_name)
    expected_matches_path = os.path.join(absolutePath, 'test', 'TestsExpected', output_file_name)
    matches_stream = FileOutputStream(base_matches_directory, output_file_name)
    running_time = cep.run(events, matches_stream, DEFAULT_TESTING_DATA_FORMATTER)

    match_set = [set() for i in range(len(patterns))]
    with open(actual_matches_path) as matchFile:
        all_matches = matchFile.read()
    match_list = all_matches.split('\n\n')
    for match in match_list:
        if match:
            match_set[int(match.partition(':')[0]) - 1].add(match.strip()[match.index(' ') + 1:])

    exp_set = [set() for i in range(len(patterns))]
    with open(expected_matches_path) as expFile:
        all_exp_matches = expFile.read()
    exp_match_list = all_exp_matches.split('\n\n')
    for match in exp_match_list:
        if match:
            exp_set[int(match.partition(':')[0]) - 1].add(match.strip()[match.index(' ') + 1:])

    res = (exp_set == match_set)
    print("Test %s result: %s, Time Passed: %s" % (test_name,
          "Succeeded" if res else "Failed", running_time))
    runTest.over_all_time += running_time
    if res:
        os.remove(actual_matches_path)
    else:
        num_failed_tests.increase_counter()
        num_failed_tests.failed_tests.add(test_name)


class DummyOutputStream(OutputStream):
    def add_item(self, item: object):
        pass


def runBenchMark(testName, patterns, eval_mechanism_params=DEFAULT_TESTING_EVALUATION_MECHANISM_SETTINGS, events=None):
    """
    this runs a bench mark ,since some outputs for benchmarks are very large,
    we assume correct functionality and only check runtimes. (not a test)
    """
    if events is None:
        events = nasdaqEventStream.duplicate()
    else:
        events = events.duplicate()
    cep = CEP(patterns, eval_mechanism_params)
    running_time = cep.run(events, DummyOutputStream(), DEFAULT_TESTING_DATA_FORMATTER)
    print("Bench Mark %s completed, Time Passed: %s" % (testName, running_time))
    runTest.over_all_time += running_time


def runStructuralTest(testName, patterns, expected_result,
                      eval_mechanism_params=DEFAULT_TESTING_EVALUATION_MECHANISM_SETTINGS):
    # print('{} is a test to check the tree structure, without actually running a test'.format(testName))
    # print('place a breakpoint after creating the CEP object to debug it.\n')
    cep = CEP(patterns, eval_mechanism_params)
    structure_summary = cep.get_evaluation_mechanism_structure_summary()
    print("Test %s result: %s" % (testName, "Succeeded" if structure_summary == expected_result else "Failed"))<|MERGE_RESOLUTION|>--- conflicted
+++ resolved
@@ -254,17 +254,10 @@
 This function runs multi-pattern CEP on the given list of patterns and prints
 success or fail output.
 """
-<<<<<<< HEAD
-=======
 def runMultiTest(test_name, patterns, createTestFile = False,
             eval_mechanism_params = DEFAULT_TESTING_EVALUATION_MECHANISM_SETTINGS,
             events = None, eventStream = nasdaqEventStream):
->>>>>>> d186c438
-
-
-def runMultiTest(testName, patterns, createTestFile = False,
-                 eval_mechanism_params = DEFAULT_TESTING_EVALUATION_MECHANISM_SETTINGS,
-                 events = None, eventStream = nasdaqEventStream):
+
     if events is None:
         events = eventStream.duplicate()
     else:
