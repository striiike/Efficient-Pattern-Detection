import os
import pathlib
import sys

from CEP import CEP
from evaluation.EvaluationMechanismFactory import TreeBasedEvaluationMechanismParameters
<<<<<<< HEAD
from adaptive.optimizer.OptimizerFactory import StatisticsDeviationAwareOptimizerParameters
from stream.Stream import OutputStream
from stream.FileStream import FileInputStream, FileOutputStream
=======
>>>>>>> f1df9c85
from misc.Utils import generate_matches
from plan.TreeCostModels import TreeCostModels
from plan.TreePlanBuilderFactory import TreePlanBuilderParameters
from plan.TreePlanBuilderTypes import TreePlanBuilderTypes
from plugin.stocks.Stocks import MetastockDataFormatter
from stream.FileStream import FileInputStream, FileOutputStream
from stream.Stream import OutputStream
from tree.PatternMatchStorage import TreeStorageParameters


currentPath = pathlib.Path(os.path.dirname(__file__))
absolutePath = str(currentPath.parent)
sys.path.append(absolutePath)

INCLUDE_BENCHMARKS = False
INCLUDE_TWITTER = False

nasdaqEventStreamTiny = FileInputStream(os.path.join(absolutePath, "test/EventFiles/NASDAQ_TINY.txt"))
nasdaqEventStreamShort = FileInputStream(os.path.join(absolutePath, "test/EventFiles/NASDAQ_SHORT.txt"))
nasdaqEventStreamMedium = FileInputStream(os.path.join(absolutePath, "test/EventFiles/NASDAQ_MEDIUM.txt"))
nasdaqEventStreamFrequencyTailored = FileInputStream(os.path.join(absolutePath, "test/EventFiles/NASDAQ_FREQUENCY_TAILORED.txt"))
nasdaqEventStream_AAPL_AMZN_GOOG = FileInputStream(os.path.join(absolutePath, "test/EventFiles/NASDAQ_AAPL_AMZN_GOOG.txt"))
nasdaqEventStream = FileInputStream(os.path.join(absolutePath, "test/EventFiles/NASDAQ_LONG.txt"))

nasdaqEventStreamHalfShort = FileInputStream(os.path.join(absolutePath, "test/EventFiles/NASDAQ_HALF_SHORT.txt"))
custom = FileInputStream(os.path.join(absolutePath, "test/EventFiles/custom.txt"))
custom2 = FileInputStream(os.path.join(absolutePath, "test/EventFiles/custom2.txt"))
custom3 = FileInputStream(os.path.join(absolutePath, "test/EventFiles/custom3.txt"))

nasdaqEventStreamKC = FileInputStream(os.path.join(absolutePath, "test/EventFiles/NASDAQ_KC.txt"))

DEFAULT_TESTING_EVALUATION_MECHANISM_SETTINGS = \
    TreeBasedEvaluationMechanismParameters(storage_params=TreeStorageParameters(sort_storage=False,
                                                                                clean_up_interval=10,
                                                                                prioritize_sorting_by_timestamp=True),
                                           optimizer_params=StatisticsDeviationAwareOptimizerParameters(tree_plan_params
                                                                                                        =TreePlanBuilderParameters(
                                               TreePlanBuilderTypes.TRIVIAL_LEFT_DEEP_TREE,
                                               TreeCostModels.INTERMEDIATE_RESULTS_TREE_COST_MODEL)))
"""
Default testing Data formatters
"""
DEFAULT_TESTING_DATA_FORMATTER = MetastockDataFormatter()


<<<<<<< HEAD
def numOfLinesInPattern(file):
=======
class FailedCounter:
>>>>>>> f1df9c85
    """
    This class helps tracking failed tests (if there are any).
    """
    counter = 0
    failed_tests = set()
    missing_combination = []

    def increase_counter(self):
        self.counter = self.counter + 1

    def print_counter(self):
        print(self.counter, "tests Failed")


num_failed_tests = FailedCounter()

def closeFiles(file1, file2):
    file1.close()
    file2.close()


def fileCompare(pathA, pathB):
    """
    Compare expected output and actual ouput
    :param path1: path to first file
    :param path2: path to second file
    :return: bool, True if the two files are equivalent
    """
    file1 = open(pathA)
    file2 = open(pathB)

    set1 = set()
    set2 = set()
    fillSet(file1, set1)
    fillSet(file2, set2)

    if len(set1) != len(set2):
        closeFiles(file1, file2)
        return False

    if set1 != set2:
        closeFiles(file1, file2)
        return False

    file1.seek(0)
    file2.seek(0)

    counterA = len([line.strip("\n") for line in file1 if line != "\n"])
    counterB = len([line.strip("\n") for line in file2 if line != "\n"])

    if counterA != counterB:
        closeFiles(file1, file2)
        return False

    closeFiles(file1, file2)
    return True


def fillSet(file, set: set):
    """
    fill a set, each element of the set is x consecutive lines of the file, with x = counter
    :param file:
    :param set:
    :param counter:
    :return:
    """
    list = []
    for line in file:
        if line == '\n':
            continue
        # solve a problem when no blank lines at end of file
        line = line.strip()
        list.append(line)
        # if we read 'counter' lines, we want to add it to the set, and continue with the next 'counter' lines
        if line == '\n':
            set.add(tuple(list))
            list = []


def outputTestFile(base_path: str, matches: list, output_file_name: str = 'matches.txt'):
    base_matches_directory = os.path.join(os.path.join(base_path), 'test', 'Matches')
    if not os.path.exists(base_matches_directory):
        os.makedirs(base_matches_directory, exist_ok=True)
    with open(os.path.join(base_matches_directory, output_file_name), 'w') as f:
        for match in matches:
            for event in match.events:
                f.write("%s\n" % event)
            f.write("\n")


def createTest(testName, patterns, events=None, eventStream=nasdaqEventStream):
    if events is None:
        events = eventStream.duplicate()
    else:
        events = events.duplicate()
    pattern = patterns[0]
    matches = generate_matches(pattern, events)
    outputTestFile(absolutePath, matches, '../TestsExpected/%sMatches.txt' % testName)
    print("Finished creating test %s" % testName)


<<<<<<< HEAD
def runTest(testName, patterns, createTestFile=False,
            eval_mechanism_params=DEFAULT_TESTING_EVALUATION_MECHANISM_SETTINGS,
            events=None, eventStream=nasdaqEventStream):
=======
def runTest(testName, patterns, createTestFile = False,
            eval_mechanism_params=DEFAULT_TESTING_EVALUATION_MECHANISM_SETTINGS,
            events=None, eventStream=nasdaqEventStream, expected_file_name=None):
    if expected_file_name is None:
        expected_file_name = testName

>>>>>>> f1df9c85
    if createTestFile:
        createTest(testName, patterns, events, eventStream=eventStream)
    if events is None:
        events = eventStream.duplicate()
    else:
        events = events.duplicate()

    listShort = ["OneNotBegin", "MultipleNotBegin", "MultipleNotMiddle", "distinctPatterns"]
    listHalfShort = ["OneNotEnd", "MultipleNotEnd"]
    listCustom = ["MultipleNotBeginAndEnd", "NotEverywhere2"]
    listCustom2 = ["simpleNot"]
    if expected_file_name in listShort:
        events = nasdaqEventStreamShort.duplicate()
    elif expected_file_name in listHalfShort:
        events = nasdaqEventStreamHalfShort.duplicate()
    elif expected_file_name in listCustom:
        events = custom.duplicate()
    elif expected_file_name in listCustom2:
        events = custom2.duplicate()
    elif expected_file_name == "NotEverywhere":
        events = custom3.duplicate()

    cep = CEP(patterns, eval_mechanism_params)

    base_matches_directory = os.path.join(absolutePath, 'test', 'Matches')
<<<<<<< HEAD
    output_file_name = "%sMatches.txt" % testName.split('|')[0]
=======
    output_file_name = "%sMatches.txt" % testName
    expected_output_file_name = "%sMatches.txt" % expected_file_name
>>>>>>> f1df9c85
    matches_stream = FileOutputStream(base_matches_directory, output_file_name)
    running_time = cep.run(events, matches_stream, DEFAULT_TESTING_DATA_FORMATTER)

    expected_matches_path = os.path.join(absolutePath, 'test', 'TestsExpected', expected_output_file_name)
    actual_matches_path = os.path.join(base_matches_directory, output_file_name)
    is_test_successful = fileCompare(actual_matches_path, expected_matches_path)
<<<<<<< HEAD
    print("Test %s result: %s, Time Passed: %s" % (testName.replace('|', ''),
=======

    print("Test %s result: %s, Time Passed: %s" % (testName,
>>>>>>> f1df9c85
                                                   "Succeeded" if is_test_successful else "Failed", running_time))
    runTest.over_all_time += running_time
    if is_test_successful:
        os.remove(actual_matches_path)
    else:
        num_failed_tests.increase_counter()
        num_failed_tests.failed_tests.add(testName)



"""
Input:
testName- name of the test
patterns- list of patterns
Output:
expected output file for the test.
"""


def createExpectedOutput(testName, patterns, eval_mechanism_params=DEFAULT_TESTING_EVALUATION_MECHANISM_SETTINGS,
                         events=None, eventStream=nasdaqEventStream):
    curr_events = events
    expected_directory = os.path.join(absolutePath, 'test', 'TestsExpected')
    filenames = []
    for i in range(len(patterns)):
        next_events = curr_events.duplicate()
        cep = CEP(patterns[i], eval_mechanism_params)
        output_file_name = "%sMatches.txt" % (testName + str(i))
        filenames.append(output_file_name)
        matches_stream = FileOutputStream(expected_directory, output_file_name)
        cep.run(curr_events, matches_stream, DEFAULT_TESTING_DATA_FORMATTER)
        curr_events = next_events
    uniteFiles(testName, len(patterns))

    for filename in filenames:
        single_pattern_path = os.path.join(expected_directory, filename)
        os.remove(single_pattern_path)


def uniteFiles(testName, numOfPatterns):
    base_matches_directory = os.path.join(absolutePath, 'test', 'TestsExpected')
    output_file_name = "%sMatches.txt" % testName
    output_file = os.path.join(base_matches_directory, output_file_name)
    with open(output_file, 'w') as f:
        for i in range(numOfPatterns):
            prefix = "%d: " % (i + 1)
            prefix += '% s'
            input_file_name = "%sMatches.txt" % (testName + str(i))
            file = os.path.join(base_matches_directory, input_file_name)
            with open(file) as expFile:
                text = expFile.read()
            setexp = set(text.split('\n\n'))
            setexp.remove('')
            setexp = {prefix % j for j in setexp}
            for line in setexp:
                f.write(line)
                f.write('\n\n')


"""
This function runs multi-pattern CEP on the given list of patterns and prints
success or fail output.
"""
<<<<<<< HEAD
=======
def runMultiTest(test_name, patterns, createTestFile = False,
            eval_mechanism_params = DEFAULT_TESTING_EVALUATION_MECHANISM_SETTINGS,
            events = None, eventStream = nasdaqEventStream, expected_file_name=None):
    if expected_file_name is None:
        expected_file_name = test_name
>>>>>>> f1df9c85


def runMultiTest(testName, patterns, createTestFile=False,
                 eval_mechanism_params=DEFAULT_TESTING_EVALUATION_MECHANISM_SETTINGS,
                 events=None, eventStream=nasdaqEventStream):
    if events is None:
        events = eventStream.duplicate()
    else:
        events = events.duplicate()

    listShort = ["multiplePatterns", "distinctPatterns", "MultipleNotBeginningShare", "multipleParentsForInternalNode"]
    listHalfShort = ["onePatternIncludesOther", "threeSharingSubtrees"]
    listCustom = []
    listCustom2 = ["FirstMultiPattern", "RootAndInner"]
    if expected_file_name in listShort:
        events = nasdaqEventStreamShort.duplicate()
    elif expected_file_name in listHalfShort:
        events = nasdaqEventStreamHalfShort.duplicate()
    elif expected_file_name in listCustom:
        events = custom.duplicate()
    elif expected_file_name in listCustom2:
        events = custom2.duplicate()
    elif expected_file_name == "NotEverywhere":
        events = custom3.duplicate()

    if createTestFile:
        createExpectedOutput(test_name, patterns, eval_mechanism_params, events.duplicate(), eventStream)

    cep = CEP(patterns, eval_mechanism_params)

    base_matches_directory = os.path.join(absolutePath, 'test', 'Matches')
    output_file_name = "%sMatches.txt" % test_name
    expected_output_file_name = "%sMatches.txt" % expected_file_name
    actual_matches_path = os.path.join(base_matches_directory, output_file_name)
    expected_matches_path = os.path.join(absolutePath, 'test', 'TestsExpected', expected_output_file_name)
    matches_stream = FileOutputStream(base_matches_directory, output_file_name)
    running_time = cep.run(events, matches_stream, DEFAULT_TESTING_DATA_FORMATTER)

    match_set = [set() for i in range(len(patterns))]
    with open(actual_matches_path) as matchFile:
        all_matches = matchFile.read()
    match_list = all_matches.split('\n\n')
    for match in match_list:
        if match:
            match_set[int(match.partition(':')[0]) - 1].add(match.strip()[match.index(' ') + 1:])

    exp_set = [set() for i in range(len(patterns))]
    with open(expected_matches_path) as expFile:
        all_exp_matches = expFile.read()
    exp_match_list = all_exp_matches.split('\n\n')
    for match in exp_match_list:
        if match:
            exp_set[int(match.partition(':')[0]) - 1].add(match.strip()[match.index(' ') + 1:])

    res = (exp_set == match_set)
<<<<<<< HEAD
    print("Test %s result: %s, Time Passed: %s" % (testName,
                                                   "Succeeded" if res else "Failed", running_time))
=======
    print("Test %s result: %s, Time Passed: %s" % (test_name,
          "Succeeded" if res else "Failed", running_time))
>>>>>>> f1df9c85
    runTest.over_all_time += running_time
    if res:
        os.remove(actual_matches_path)
    else:
        num_failed_tests.increase_counter()
        num_failed_tests.failed_tests.add(test_name)


class DummyOutputStream(OutputStream):
    def add_item(self, item: object):
        pass


def runBenchMark(testName, patterns, eval_mechanism_params=DEFAULT_TESTING_EVALUATION_MECHANISM_SETTINGS, events=None):
    """
    this runs a bench mark ,since some outputs for benchmarks are very large,
    we assume correct functionality and only check runtimes. (not a test)
    """
    if events is None:
        events = nasdaqEventStream.duplicate()
    else:
        events = events.duplicate()
    cep = CEP(patterns, eval_mechanism_params)
    running_time = cep.run(events, DummyOutputStream(), DEFAULT_TESTING_DATA_FORMATTER)
    print("Bench Mark %s completed, Time Passed: %s" % (testName, running_time))
    runTest.over_all_time += running_time


def runStructuralTest(testName, patterns, expected_result,
                      eval_mechanism_params=DEFAULT_TESTING_EVALUATION_MECHANISM_SETTINGS):
    # print('{} is a test to check the tree structure, without actually running a test'.format(testName))
    # print('place a breakpoint after creating the CEP object to debug it.\n')
    cep = CEP(patterns, eval_mechanism_params)
    structure_summary = cep.get_evaluation_mechanism_structure_summary()
    print("Test %s result: %s" % (testName, "Succeeded" if structure_summary == expected_result else "Failed"))<|MERGE_RESOLUTION|>--- conflicted
+++ resolved
@@ -4,12 +4,9 @@
 
 from CEP import CEP
 from evaluation.EvaluationMechanismFactory import TreeBasedEvaluationMechanismParameters
-<<<<<<< HEAD
 from adaptive.optimizer.OptimizerFactory import StatisticsDeviationAwareOptimizerParameters
 from stream.Stream import OutputStream
 from stream.FileStream import FileInputStream, FileOutputStream
-=======
->>>>>>> f1df9c85
 from misc.Utils import generate_matches
 from plan.TreeCostModels import TreeCostModels
 from plan.TreePlanBuilderFactory import TreePlanBuilderParameters
@@ -55,11 +52,7 @@
 DEFAULT_TESTING_DATA_FORMATTER = MetastockDataFormatter()
 
 
-<<<<<<< HEAD
-def numOfLinesInPattern(file):
-=======
 class FailedCounter:
->>>>>>> f1df9c85
     """
     This class helps tracking failed tests (if there are any).
     """
@@ -161,18 +154,12 @@
     print("Finished creating test %s" % testName)
 
 
-<<<<<<< HEAD
-def runTest(testName, patterns, createTestFile=False,
-            eval_mechanism_params=DEFAULT_TESTING_EVALUATION_MECHANISM_SETTINGS,
-            events=None, eventStream=nasdaqEventStream):
-=======
 def runTest(testName, patterns, createTestFile = False,
             eval_mechanism_params=DEFAULT_TESTING_EVALUATION_MECHANISM_SETTINGS,
             events=None, eventStream=nasdaqEventStream, expected_file_name=None):
     if expected_file_name is None:
         expected_file_name = testName
 
->>>>>>> f1df9c85
     if createTestFile:
         createTest(testName, patterns, events, eventStream=eventStream)
     if events is None:
@@ -198,24 +185,15 @@
     cep = CEP(patterns, eval_mechanism_params)
 
     base_matches_directory = os.path.join(absolutePath, 'test', 'Matches')
-<<<<<<< HEAD
     output_file_name = "%sMatches.txt" % testName.split('|')[0]
-=======
-    output_file_name = "%sMatches.txt" % testName
-    expected_output_file_name = "%sMatches.txt" % expected_file_name
->>>>>>> f1df9c85
+    expected_output_file_name = "%sMatches.txt" % expected_file_name.split('|')[0]
     matches_stream = FileOutputStream(base_matches_directory, output_file_name)
     running_time = cep.run(events, matches_stream, DEFAULT_TESTING_DATA_FORMATTER)
 
     expected_matches_path = os.path.join(absolutePath, 'test', 'TestsExpected', expected_output_file_name)
     actual_matches_path = os.path.join(base_matches_directory, output_file_name)
     is_test_successful = fileCompare(actual_matches_path, expected_matches_path)
-<<<<<<< HEAD
     print("Test %s result: %s, Time Passed: %s" % (testName.replace('|', ''),
-=======
-
-    print("Test %s result: %s, Time Passed: %s" % (testName,
->>>>>>> f1df9c85
                                                    "Succeeded" if is_test_successful else "Failed", running_time))
     runTest.over_all_time += running_time
     if is_test_successful:
@@ -279,19 +257,12 @@
 This function runs multi-pattern CEP on the given list of patterns and prints
 success or fail output.
 """
-<<<<<<< HEAD
-=======
 def runMultiTest(test_name, patterns, createTestFile = False,
             eval_mechanism_params = DEFAULT_TESTING_EVALUATION_MECHANISM_SETTINGS,
             events = None, eventStream = nasdaqEventStream, expected_file_name=None):
     if expected_file_name is None:
         expected_file_name = test_name
->>>>>>> f1df9c85
-
-
-def runMultiTest(testName, patterns, createTestFile=False,
-                 eval_mechanism_params=DEFAULT_TESTING_EVALUATION_MECHANISM_SETTINGS,
-                 events=None, eventStream=nasdaqEventStream):
+
     if events is None:
         events = eventStream.duplicate()
     else:
@@ -342,13 +313,8 @@
             exp_set[int(match.partition(':')[0]) - 1].add(match.strip()[match.index(' ') + 1:])
 
     res = (exp_set == match_set)
-<<<<<<< HEAD
-    print("Test %s result: %s, Time Passed: %s" % (testName,
-                                                   "Succeeded" if res else "Failed", running_time))
-=======
     print("Test %s result: %s, Time Passed: %s" % (test_name,
           "Succeeded" if res else "Failed", running_time))
->>>>>>> f1df9c85
     runTest.over_all_time += running_time
     if res:
         os.remove(actual_matches_path)
