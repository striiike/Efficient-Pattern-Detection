"""
 Data parallel HyperCube algorithms
"""
from abc import ABC
from parallel.data_parallel.DataParallelExecutionAlgorithm import DataParallelExecutionAlgorithm
from base.Pattern import Pattern
from evaluation.EvaluationMechanismFactory import EvaluationMechanismParameters
from math import floor
from base.PatternMatch import *
from functools import reduce
# from numpy import array
from misc.Utils import ndarray as array
from misc.Utils import is_int, is_float
from typing import Tuple, Set




class HyperCubeParallelExecutionAlgorithm(DataParallelExecutionAlgorithm, ABC):
    """
    Implements the HyperCube algorithm.
    """

    def __init__(self, units_number, patterns: Pattern or List[Pattern],
                 eval_mechanism_params: EvaluationMechanismParameters,
                 platform,
                 attributes_dict: dict,
                 debug: bool = False):
        dims = 0
        self.attributes_dict = dict()
        for k, v in attributes_dict.items():
            if isinstance(v, list):
                self.attributes_dict[k] = [(v, dims + i) for i, v in enumerate(v)]
                dims += len(v)
            elif isinstance(v, str):
                self.attributes_dict[k] = [(v, dims)]
                dims += 1
            else:
                raise Exception
<<<<<<< HEAD
        self.shares, self.cube_size = self._calc_cubic_shares(units_number, dims)
        self.cube = np.array(range(self.cube_size)).reshape(self.shares)
        super().__init__(self.cube_size, patterns, eval_mechanism_params, platform, debug)
=======
        shares, cube_size = self._calc_cubic_shares(units_number, dims)
        self.cube = array(range(cube_size)).reshape(shares)
        super().__init__(self.cube.size, patterns, eval_mechanism_params, platform)
>>>>>>> 9276dcd3

    def _classifier(self, event: Event) -> Set[int]:
        attributes = self.attributes_dict.get(event.type)
        if attributes:
            units = set()
            for attribute, index in attributes:
                # find for all attributes the union of the column/cube face
                indices = [slice(None)] * self.cube.ndim
                value = event.payload.get(attribute)
                if value is None:
                    raise Exception(f"attribute {attribute} is not existing in type {event.type}")
                elif not is_int(value) and not is_float(value):
                    raise Exception(f"Non numeric key {attribute} = {value}")
                col = int(value) % self.cube.shape[index]
                indices[index] = slice(col, col + 1)
                units.update(set(list(self.cube[tuple(indices)].reshape(-1))))
            return units
        return set(range(self.cube.size))

    @staticmethod
    def _calc_cubic_shares(units_number, dims) -> Tuple[Tuple[int], int]:
        """
        find the most equal share, and try to improve it with extra units
        for example: _calc_cubic_shares(10, 2) = [3,3] not [5,2]
        max(shares)-min(shares) <= 1
        """
        equal_share = floor(units_number ** (1 / dims))
        shares = [equal_share] * dims

        def used_units() -> int:
            return reduce(lambda a, b: a * b, shares)

        change = True
        while change:
            change = False
            for s in range(len(shares)):
                if used_units() / shares[s] * (shares[s] + 1) <= units_number:
                    shares[s] += 1
                    change = True
                else:
                    continue
        return shares, used_units()

    def _create_skip_item(self, unit_id: int):
        """
        Creates and returns FilterStream object.
        """

        def skip_item(item: PatternMatch):
            min_unit = min(reduce(set.intersection, map(self._classifier, item.events)))
            return min_unit != unit_id

        return skip_item<|MERGE_RESOLUTION|>--- conflicted
+++ resolved
@@ -12,8 +12,6 @@
 from misc.Utils import ndarray as array
 from misc.Utils import is_int, is_float
 from typing import Tuple, Set
-
-
 
 
 class HyperCubeParallelExecutionAlgorithm(DataParallelExecutionAlgorithm, ABC):
@@ -37,15 +35,9 @@
                 dims += 1
             else:
                 raise Exception
-<<<<<<< HEAD
-        self.shares, self.cube_size = self._calc_cubic_shares(units_number, dims)
-        self.cube = np.array(range(self.cube_size)).reshape(self.shares)
-        super().__init__(self.cube_size, patterns, eval_mechanism_params, platform, debug)
-=======
         shares, cube_size = self._calc_cubic_shares(units_number, dims)
         self.cube = array(range(cube_size)).reshape(shares)
-        super().__init__(self.cube.size, patterns, eval_mechanism_params, platform)
->>>>>>> 9276dcd3
+        super().__init__(self.cube.size, patterns, eval_mechanism_params, platform, debug)
 
     def _classifier(self, event: Event) -> Set[int]:
         attributes = self.attributes_dict.get(event.type)
