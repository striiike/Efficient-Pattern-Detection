--- conflicted
+++ resolved
@@ -1,14 +1,5 @@
 from abc import ABC
-<<<<<<< HEAD
-
-from bson import timestamp
-
-from parallel.data_parallel.DataParallelExecutionAlgorithm import (
-    DataParallelExecutionAlgorithm,
-    DataParallelExecutionUnit)
-=======
-from parallel.data_parallel.DataParallelExecutionAlgorithm import DataParallelExecutionAlgorithm, DataParallelExecutionUnit
->>>>>>> 27154800
+from parallel.data_parallel.DataParallelExecutionAlgorithm import DataParallelExecutionAlgorithm
 import math
 from base.Pattern import Pattern
 from evaluation.EvaluationMechanismFactory import \
@@ -17,48 +8,15 @@
 from base.PatternMatch import *
 from stream.Stream import *
 from datetime import datetime, timedelta
-<<<<<<< HEAD
-=======
 from misc.Utils import is_int, is_float
 
->>>>>>> 27154800
 
 class RIPParallelExecutionAlgorithm(DataParallelExecutionAlgorithm, ABC):
     """
     Implements the RIP algorithm.
     """
-    #----------------- ORIGINAL ---------------------
-    # def __init__(self, units_number, patterns: Pattern or List[Pattern],
-    #              eval_mechanism_params: EvaluationMechanismParameters,
-    #              platform, multiple):
-    #     super().__init__(units_number - 1, patterns, eval_mechanism_params, platform)
-    #     self.__eval_mechanism_params = eval_mechanism_params
-
-
     def __init__(self, units_number, patterns: Pattern or List[Pattern],
                  eval_mechanism_params: EvaluationMechanismParameters,
-<<<<<<< HEAD
-                 platform, interval):
-        super().__init__(units_number - 1, patterns, eval_mechanism_params, platform)
-        self.interval = interval
-        if isinstance(patterns, list):
-            self.time_delta = patterns[0].window  # assuming there is only one time delta for all patterns maybe take maximal
-        else:
-            self.time_delta = patterns.window
-
-        self.start_time = None
-
-
-
-
-    def eval(self, events: InputStream, matches: OutputStream, data_formatter: DataFormatter):
-        """
-            Activates the actual parallel algorithm.
-        """
-        self._check_legal_input(events, data_formatter)
-
-        execution_units = list()
-=======
                  platform, multiple: timedelta):
         super().__init__(units_number, patterns, eval_mechanism_params, platform)
         self.interval = multiple
@@ -78,7 +36,6 @@
                                         time_delta=self.time_delta,
                                         matches=matches,
                                         data_formatter=data_formatter) for _ in range(self.units_number)]
->>>>>>> 27154800
 
         for unit_id, evaluation_manager in enumerate(self.evaluation_managers):
             execution_unit = DataParallelExecutionUnit(self.platform,
@@ -90,19 +47,13 @@
             execution_units.append(execution_unit)
 
         for raw_event in events:
-<<<<<<< HEAD
-            if not self.start_time: #todo ask if the first event in the stream is the earliest. Is the stream synchrony
-                first_event = Event(raw_event, data_formatter)
-                self.start_time = first_event.timestamp
             for unit_id in self._classifier(raw_event, data_formatter):
                 execution_units[unit_id].add_event(raw_event)
-
 
         for execution_unit in execution_units:
             execution_unit.wait()
 
-
-    # todo check about time_deltas the span over a few intervals - 3/4/5...
+  # todo check about time_deltas the span over a few intervals - 3/4/5...
     def _classifier(self, raw_event: str, data_formatter: DataFormatter):
         event = Event(raw_event, data_formatter)
         event_time = event.timestamp
@@ -123,33 +74,6 @@
         diff_time = event_time - self.start_time
         unit_id = int((diff_time/self.interval)%self.units_number)
         return unit_id+1 # result is zero based
-
-    def _updateStartTime(self, timestamp):
-        raise NotImplementedError  # Marcus has implemented that
-
-
-
-
-
-
-
-
-
-
-
-
-
-
-=======
-            for unit_id in self._classifier(raw_event, data_formatter):
-                execution_units[unit_id].add_event(raw_event)
-
-        for execution_unit in execution_units:
-            execution_unit.wait()
-
-    def _classifier(self, raw_event: str, data_formatter: DataFormatter):
-        raise NotImplementedError
-
 
 class RIPFilterStream(Stream):
     def __init__(self, interval: timedelta, time_delta: timedelta,
@@ -178,4 +102,3 @@
         window_start = self.start_time + self.time_delta
         window_end = window_start + self.interval
         return not (window_start < item_time < window_end)
->>>>>>> 27154800
