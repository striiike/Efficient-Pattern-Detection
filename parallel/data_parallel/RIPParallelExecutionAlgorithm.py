--- conflicted
+++ resolved
@@ -49,10 +49,6 @@
         """
 
         def skip_item(item: PatternMatch):
-<<<<<<< HEAD
-            return self._get_unit_number(item.last_timestamp) == unit_id  # TODO: markus need to check if first_timestamp needed
-
-=======
             """
             last_matching_unit > unit_id: the unit will skip matches that ends after the unit time
             first_matching_unit < unit_id: the unit will skip matches that starts before the unit time
@@ -60,7 +56,6 @@
             first_matching_unit = self._get_unit_number(item.first_timestamp)
             last_matching_unit = self._get_unit_number(item.last_timestamp)
             return last_matching_unit > unit_id or first_matching_unit < unit_id
->>>>>>> 5dfb9258
         return skip_item
 
     def _get_unit_number(self, event_time) -> int:
