--- conflicted
+++ resolved
@@ -123,7 +123,6 @@
         start_time = cur_event.timestamp
         stream = Stream()
         stream_s = Stream()
-        #ffsf
         check_data = True
         while check_data:
             end_time = start_time + self.time_slot
@@ -168,13 +167,9 @@
         for begin_time in self.start_list[thread_id]:
             for item in self._events_list[thread_id]:
                 output.add_item(item)
-<<<<<<< HEAD
-            self.thread_pool.put_nowait(thread_id)
-=======
             # print("id * ", thread_id)
             self.thread_pool.put(thread_id)
             # print("id ** ", thread_id)
->>>>>>> e7d82455
         print("end thread id:", thread_id)
 
     def _match_to_output(self):
