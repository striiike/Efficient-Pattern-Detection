--- conflicted
+++ resolved
@@ -385,12 +385,8 @@
     """
     def __init__(self, sliding_window: timedelta, parents: List[Node] = None, event_defs: List[Tuple[int, QItem]] = None,
                  left: Node = None, right: Node = None):
-<<<<<<< HEAD
-        super().__init__(sliding_window, parents)
-        self._event_defs = event_defs
-=======
+
         super().__init__(sliding_window, parent, event_defs)
->>>>>>> 671faf35
         self._left_subtree = left
         self._right_subtree = right
 
