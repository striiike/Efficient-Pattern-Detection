--- conflicted
+++ resolved
@@ -3,24 +3,20 @@
 from base.Pattern import Pattern
 from evaluation.EvaluationMechanismTypes import EvaluationMechanismTypes
 from misc import DefaultConfig
-<<<<<<< HEAD
 from tree.evaluation.TreeEvaluationMechanismUpdateTypes import TreeEvaluationMechanismUpdateTypes
 from adaptive.optimizer.OptimizerFactory import OptimizerParameters, OptimizerFactory, \
     StatisticsDeviationAwareOptimizerParameters
 from adaptive.statistics.StatisticsCollectorFactory import StatisticsCollectorFactory
-from tree.PatternMatchStorage import TreeStorageParameters
-from tree.evaluation.SimultaneousTreeBasedEvaluationMechanism import SimultaneousTreeBasedEvaluationMechanism
-from tree.evaluation.TrivialTreeBasedEvaluationMechnism import TrivialTreeBasedEvaluationMechanism
-from plan.multi.MultiPatternEvaluationParameters import MultiPatternEvaluationParameters
-=======
 from plan.multi.ShareLeavesTreePlanMerger import ShareLeavesTreePlanMerger
 from plan.multi.SubTreeSharingTreePlanMerger import SubTreeSharingTreePlanMerger
 from plan.TreePlan import TreePlan
 from plan.TreePlanBuilderFactory import TreePlanBuilderParameters, TreePlanBuilderFactory
 from plan.multi.MultiPatternTreePlanMergeApproaches import MultiPatternTreePlanMergeApproaches
 from tree.PatternMatchStorage import TreeStorageParameters
+from tree.evaluation.SimultaneousTreeBasedEvaluationMechanism import SimultaneousTreeBasedEvaluationMechanism
+from tree.evaluation.TrivialTreeBasedEvaluationMechnism import TrivialTreeBasedEvaluationMechanism
+from plan.multi.MultiPatternEvaluationParameters import MultiPatternEvaluationParameters
 from tree.TreeBasedEvaluationMechanism import TreeBasedEvaluationMechanism
->>>>>>> f1df9c85
 
 
 class EvaluationMechanismParameters:
@@ -37,23 +33,13 @@
     """
     Parameters for the creation of a tree-based evaluation mechanism.
     """
-<<<<<<< HEAD
     def __init__(self,
                  storage_params: TreeStorageParameters = TreeStorageParameters(),
-                 multi_pattern_eval_params: MultiPatternEvaluationParameters = MultiPatternEvaluationParameters(),
                  optimizer_params: OptimizerParameters = StatisticsDeviationAwareOptimizerParameters(),
                  tree_update_type: TreeEvaluationMechanismUpdateTypes = DefaultConfig.DEFAULT_TREE_UPDATE_TYPE):
         super().__init__(EvaluationMechanismTypes.TREE_BASED, optimizer_params)
         self.storage_params = storage_params
-        self.multi_pattern_eval_params = multi_pattern_eval_params
         self.tree_update_type = tree_update_type
-=======
-    def __init__(self, tree_plan_params: TreePlanBuilderParameters = TreePlanBuilderParameters(),
-                 storage_params: TreeStorageParameters = TreeStorageParameters()):
-        super().__init__(EvaluationMechanismTypes.TREE_BASED)
-        self.tree_plan_params = tree_plan_params
-        self.storage_params = storage_params
->>>>>>> f1df9c85
 
 
 class EvaluationMechanismFactory:
@@ -84,13 +70,23 @@
                                            patterns: Pattern or List[Pattern]):
         """
         Instantiates a tree-based CEP evaluation mechanism according to the given configuration.
-        in this function we fix the given implementation by merging treePattern and not trees , then we create
-        TreeBasedEvaluationMechanism from the merged treePlans
         """
-<<<<<<< HEAD
-        if isinstance(patterns, Pattern):
-            patterns = [patterns]
+        tree_plan_builder = TreePlanBuilderFactory.create_tree_plan_builder(eval_mechanism_params.tree_plan_params)
+        if isinstance(patterns, Pattern) or len(patterns) == 1:
+            # a single-pattern case
+            pattern = patterns if isinstance(patterns, Pattern) else patterns[0]
+            pattern_to_tree_plan_map = {pattern: tree_plan_builder.build_tree_plan(pattern)}
+            return TreeBasedEvaluationMechanism(pattern_to_tree_plan_map, eval_mechanism_params.storage_params)
 
+        pattern_to_tree_plan_map = {pattern: tree_plan_builder.build_tree_plan(pattern) for pattern in patterns}
+        unified_tree_map = EvaluationMechanismFactory.__merge_tree_plans(
+            pattern_to_tree_plan_map, eval_mechanism_params.tree_plan_params.tree_plan_merge_type)
+        unified_tree = TreeBasedEvaluationMechanism(unified_tree_map, eval_mechanism_params.storage_params)
+        return unified_tree
+
+    @staticmethod
+    def __create_single_pattern_tree_based_evaluation_mechanism(eval_mechanism_params: TreeBasedEvaluationMechanismParameters,
+                                                                pattern: Pattern):
         optimizer_params = eval_mechanism_params.optimizer_params
         statistic_collector_params = optimizer_params.statistics_collector_params
         statistics_collector = StatisticsCollectorFactory.build_statistics_collector(statistic_collector_params,
@@ -119,19 +115,6 @@
                                                             optimizer_params.statistics_updates_time_window,
                                                             eval_mechanism_params.multi_pattern_eval_params)
         raise Exception("Unknown evaluation mechanism type: %s" % (eval_mechanism_params.tree_update_type,))
-=======
-        tree_plan_builder = TreePlanBuilderFactory.create_tree_plan_builder(eval_mechanism_params.tree_plan_params)
-        if isinstance(patterns, Pattern) or len(patterns) == 1:
-            # a single-pattern case
-            pattern = patterns if isinstance(patterns, Pattern) else patterns[0]
-            pattern_to_tree_plan_map = {pattern: tree_plan_builder.build_tree_plan(pattern)}
-            return TreeBasedEvaluationMechanism(pattern_to_tree_plan_map, eval_mechanism_params.storage_params)
-
-        pattern_to_tree_plan_map = {pattern: tree_plan_builder.build_tree_plan(pattern) for pattern in patterns}
-        unified_tree_map = EvaluationMechanismFactory.__merge_tree_plans(
-            pattern_to_tree_plan_map, eval_mechanism_params.tree_plan_params.tree_plan_merge_type)
-        unified_tree = TreeBasedEvaluationMechanism(unified_tree_map, eval_mechanism_params.storage_params)
-        return unified_tree
 
     @staticmethod
     def __merge_tree_plans(pattern_to_tree_plan_map: Dict[Pattern, TreePlan],
@@ -147,7 +130,6 @@
             # TODO: not yet implemented
             pass
         raise Exception("Unsupported multi-pattern merge algorithm %s" % (tree_plan_merge_approach,))
->>>>>>> f1df9c85
 
     @staticmethod
     def __create_default_eval_parameters():
