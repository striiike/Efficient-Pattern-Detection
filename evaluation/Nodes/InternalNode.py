from evaluation.Nodes.Node import Node
from typing import List, Tuple
from datetime import timedelta, datetime
from base.Event import Event
from base.Formula import Formula, AtomicFormula, TrueFormula
from evaluation.PartialMatch import PartialMatch
from base.PatternStructure import SeqOperator, QItem

# from base.Event import Event TODO

from misc.Utils import (
    merge,
    merge_according_to,
    is_sorted,
    find_partial_match_by_timestamp,
)
<<<<<<< HEAD
from evaluation.Storage import SortedStorage, UnsortedStorage
=======
from evaluation.Storage import ArrayStorage
>>>>>>> 25ea4169
import json
from evaluation.Nodes.LeafNode import LeafNode


class InternalNode(Node):
    """
    An internal node connects two subtrees, i.e., two subpatterns of the evaluated pattern.
    """

    def __init__(
        self,
        sliding_window: timedelta,
        parent: Node = None,
        event_defs: List[Tuple[int, QItem]] = None,
        left: Node = None,
        right: Node = None,
    ):
        super().__init__(sliding_window, parent)
        self._event_defs = event_defs
        self._left_subtree = left
        self._right_subtree = right

        """MY NEW FIELDS"""
        self._relation_op = None  # just for json_repr
        self._simplified_condition = (None, None, None)  # just for json_repr
        """MY NEW FIELDS"""

    def get_leaves(self):
        result = []
        if self._left_subtree is not None:
            result += self._left_subtree.get_leaves()
        if self._right_subtree is not None:
            result += self._right_subtree.get_leaves()
        return result

    def apply_formula(self, formula: Formula):
        if formula is None:
            return
        names = {item[1].name for item in self._event_defs}
        condition = formula.get_formula_of(names)
        self._condition = condition if condition else TrueFormula()
        self._left_subtree.apply_formula(self._condition)
        self._right_subtree.apply_formula(self._condition)

    def get_event_definitions(self):
        return self._event_defs

    def _set_event_definitions(
        self, left_event_defs: List[Tuple[int, QItem]], right_event_defs: List[Tuple[int, QItem]],
    ):
        """
        A helper function for collecting the event definitions from subtrees. To be overridden by subclasses.
        """
        self._event_defs = left_event_defs + right_event_defs

    def set_subtrees(self, left: Node, right: Node):
        """
        Sets the subtrees of this node.
        """
        self._left_subtree = left
        self._right_subtree = right
        self._set_event_definitions(
            self._left_subtree.get_event_definitions(), self._right_subtree.get_event_definitions(),
        )
        # maybe add these here:  set sorting properties
        # apply formula according to left and right and simplify
        # and apply sequence formula

    def handle_new_partial_match(self, partial_match_source: Node):
        """
        Internal node's update for a new partial match in one of the subtrees.
        """
        if partial_match_source == self._left_subtree:
            other_subtree = self._right_subtree
            # curr_term = self._condition.left_term  # NADER
            # side_of_equation = "right"  # NADER
        elif partial_match_source == self._right_subtree:
            other_subtree = self._left_subtree
            # curr_term = self._condition.right_term  # NADER
            # side_of_equation = "left"  # NADER
        else:
            raise Exception()  # should never happen
        # gets only the new one
        new_partial_match = partial_match_source.get_last_unhandled_partial_match()
        new_pm_key = partial_match_source._partial_matches.get_key()
        first_event_defs = partial_match_source.get_event_definitions()
        # cleaning other subtree before receiving anything from it
        other_subtree.clean_expired_partial_matches(new_partial_match.last_timestamp)
        # from other_subtree we need to get a compact amount of partial matches
        # /////////////////////////////////////////////////////////////
        """if other_subtree == self._greater_side:
            partial_matches_to_compare = other_subtree.get_partial_matches(
                new_partial_match, new_pm_key, Greater=True
            )
        elif other_subtree == self._smaller_side:
            partial_matches_to_compare = other_subtree.get_partial_matches(
                new_partial_match, new_pm_key, Greater=False
            )"""

        """NADER value_to_compare = curr_term.eval(
            {
                other_subtree.get_event_definitions()[i][1]: new_partial_match.events[i].payload
                for i in range(len(new_partial_match.events))
            }
        )
        partial_matches_to_compare = other_subtree.get_partial_matches(
            value_to_compare, side_of_equation, self._relational_op
        ) NADER"""
        # /////////////////////////////////////////////////////////////
        partial_matches_to_compare = other_subtree.get_partial_matches(new_pm_key(new_partial_match))
        # print("new_pm = " + repr(new_partial_match))
        # print("tocompare_pms = " + repr(partial_matches_to_compare))
        second_event_defs = other_subtree.get_event_definitions()

        # child is cleaned when his father handles his partial matches,
        # this is only necessary for root, possibly redundant code.(maybe check if root)
        self.clean_expired_partial_matches(new_partial_match.last_timestamp)

        # given a partial match from one subtree, for each partial match
        # in the other subtree we check for new partial matches in this node.

        # here ATM we iterate over all the possible partial matches,however most of them aren't relevant
        for partialMatch in partial_matches_to_compare:
            self._try_create_new_match(new_partial_match, partialMatch, first_event_defs, second_event_defs)

    def _try_create_new_match(
        self,
        first_partial_match: PartialMatch,
        second_partial_match: PartialMatch,
        first_event_defs: List[Tuple[int, QItem]],
        second_event_defs: List[Tuple[int, QItem]],
    ):
        """
        Verifies all the conditions for creating a new partial match and creates it if all constraints are satisfied.
        """
        if (
            self._sliding_window != timedelta.max
            and abs(first_partial_match.last_timestamp - second_partial_match.first_timestamp) > self._sliding_window
        ):
            return

        events_for_new_match = self._merge_events_for_new_match(
            first_event_defs, second_event_defs, first_partial_match.events, second_partial_match.events,
        )
        # events merged
        if not self._validate_new_match(events_for_new_match):
            return
        self.add_partial_match(PartialMatch(events_for_new_match))
        if self._parent is not None:
            self._parent.handle_new_partial_match(self)

    def _merge_events_for_new_match(
        self,
        first_event_defs: List[Tuple[int, QItem]],
        second_event_defs: List[Tuple[int, QItem]],
        first_event_list: List[Event],
        second_event_list: List[Event],
    ):
        """
        Creates a list of events to be included in a new partial match.
        """
        if self._event_defs[0][0] == first_event_defs[0][0]:
            return first_event_list + second_event_list
        if self._event_defs[0][0] == second_event_defs[0][0]:
            return second_event_list + first_event_list
        raise Exception()

    def _validate_new_match(self, events_for_new_match: List[Event]):
        """
        Validates the condition stored in this node on the given set of events.
        """
        binding = {self._event_defs[i][1].name: events_for_new_match[i].payload for i in range(len(self._event_defs))}
        return self._condition.eval(binding)

    def add_partial_match(self, pm: PartialMatch):
        """
        Registers a new partial match at this node.
        As of now, the insertion is always by the timestamp, and the partial matches are stored in a list sorted by
        timestamp. Therefore, the insertion operation is performed in O(log n).
        """
        # adds new partial match to list O(logn)
        # adds new partial match queue for continuing the computation upwards
        self._partial_matches.add(pm)  # MUH
        """OLD
        index = find_partial_match_by_timestamp(
            self._partial_matches, pm.first_timestamp
        )
        self._partial_matches.insert(index, pm)
        OLD"""
        if self._parent is not None:
            self._unhandled_partial_matches.put(pm)

    def json_repr(self):
        events_defs_for_json = map(lambda x: x[0], self._event_defs)
        events_nums = list(events_defs_for_json)
        node_type = "SEQ Node"
        if type(self) == AndNode:
            node_type = "AND Node"
        data_set = {
            "Node": node_type,
            "event defs": events_nums,
            "not_simplified_condition": repr(self._condition),
            "simplified_condition": "{} {} {}".format(
                self._simplified_condition[0], self._simplified_condition[1], self._simplified_condition[2]
            ),
            "RELOP": self._relation_op,
            "": "",
            "left_subtree": self._left_subtree.json_repr(),
            "right_subtree": self._right_subtree.json_repr(),
            "pms": repr(self._partial_matches),
        }
        return data_set


"""
def extract_from_formula(simple_formula: Formula):
    if isinstance(simple_formula, AtomicFormula):
        return (
            simple_formula.left_term,
            simple_formula.relation_op,
            simple_formula.right_term,
        )
    else:
        return (None, None, None)
"""


class AndNode(InternalNode):
    """
    An internal node representing an "AND" operator.
    """

    # TODO: add a constructor that call super_init() fro internal and construct the storage according to AND or seq NODE TODO

    # we should agree with SeqNode on a mutual definition if this function
    # creates aa Storage unit with the key chosen by it's father and chooses the sorting_key for its children
    # if you are calling this function on root then sorting_key can be WHATEVER you want
    def create_storage_unit(self, sorting_key: callable, relation_op=None, equation_side=None):

        if sorting_key is None:
            self._partial_matches = UnsortedStorage([])
        else:
            self._partial_matches = SortedStorage(sorting_key, relation_op, equation_side)

        left_sorting_key = None
        right_sorting_key = None
        relop = None
        # ////////////////////////////////////////////////////////////////
        left_event_defs = self._left_subtree.get_event_definitions()
        right_event_defs = self._right_subtree.get_event_definitions()
        left_event_names = {item[1].name for item in left_event_defs}
        right_event_names = {item[1].name for item in right_event_defs}

        left_term, relop, right_term = self._condition.simplify_formula(left_event_names, right_event_names)

        if relop is not None:
            # left_term, relop, right_term = extract_from_formula(simple_formula)
            self._relation_op = relop
            self._simplified_condition = (left_term, relop, right_term)
            left_sorting_key = lambda pm: left_term.eval(
                {left_event_defs[i][1].name: pm.events[i].payload for i in range(len(pm.events))}
            )
            right_sorting_key = lambda pm: right_term.eval(
                {right_event_defs[i][1].name: pm.events[i].payload for i in range(len(pm.events))}
            )
        # ////////////////////////////////////////////////////////////////
        # both sons not sorted by first_timestamp
        self._left_subtree.create_storage_unit(left_sorting_key, relop, "left")
        self._right_subtree.create_storage_unit(right_sorting_key, relop, "right")


class SeqNode(InternalNode):
    """
    An internal node representing a "SEQ" (sequence) operator.
    In addition to checking the time window and condition like the basic node does, SeqNode also verifies the order
    of arrival of the events in the partial matches it constructs.
    """

    def create_storage_unit(self, sorting_key: callable, relation_op=None, equation_side=None):
        """
        This function creates the storage for partial_matches it gives a special key: callable
        to the storage unit which tells the storage unit on which attribute(only timestamps here)
        to sort.
        We assume all events are in SEQ(,,,,...) which makes the order in partial match the same
        as in event_defs: [(1,a),(2,b)] in event_defs and [a,b] in pm.
        """
        if sorting_key is None:
            self._partial_matches = UnsortedStorage([])
        else:
            self._partial_matches = SortedStorage([], sorting_key, relation_op, equation_side)

        left_event_defs = self._left_subtree.get_event_definitions()
        right_event_defs = self._right_subtree.get_event_definitions()
        # comparing min and max leaf index of two subtrees
        min_left = min(left_event_defs, key=lambda x: x[0])[0]  # [ { ] } or [ { } ]
        max_left = max(left_event_defs, key=lambda x: x[0])[0]  # { [ } ] or { [ ] }
        min_right = min(right_event_defs, key=lambda x: x[0])[0]  # [ ] { }
        max_right = max(right_event_defs, key=lambda x: x[0])[0]  # { } [ ]

        left_leaf_index = left_event_defs[0][0]
        right_leaf_index = right_event_defs[0][0]
        relop = None

        if max_left < min_right:  # 3)
            left_leaf_index = left_event_defs[-1][0]
            relop = "<"
        elif max_right < min_left:  # 4)
            right_leaf_index = right_event_defs[-1][0]
            relop = ">"
        elif min_left < min_right:  # 1)
            relop = "<"
        elif min_right < min_left:  # 2)
            relop = ">"

        assert relop is not None

        self._relation_op = relop  # just for the json_repr
        self._left_subtree.create_storage_unit(lambda pm: pm.events[left_leaf_index].timestamp, relop, "left")
        self._right_subtree.create_storage_unit(lambda pm: pm.events[right_leaf_index].timestamp, relop, "right")

    def _set_event_definitions(
        self, left_event_defs: List[Tuple[int, QItem]], right_event_defs: List[Tuple[int, QItem]],
    ):
        self._event_defs = merge(left_event_defs, right_event_defs, key=lambda x: x[0])

    def _merge_events_for_new_match(
        self,
        first_event_defs: List[Tuple[int, QItem]],
        second_event_defs: List[Tuple[int, QItem]],
        first_event_list: List[Event],
        second_event_list: List[Event],
    ):
        return merge_according_to(
            first_event_defs, second_event_defs, first_event_list, second_event_list, key=lambda x: x[0],
        )

    def _validate_new_match(self, events_for_new_match: List[Event]):
        if not is_sorted(events_for_new_match, key=lambda x: x.timestamp):  # validates timestamps
            return False
        return super()._validate_new_match(events_for_new_match)  # validates conditons<|MERGE_RESOLUTION|>--- conflicted
+++ resolved
@@ -14,11 +14,9 @@
     is_sorted,
     find_partial_match_by_timestamp,
 )
-<<<<<<< HEAD
+
 from evaluation.Storage import SortedStorage, UnsortedStorage
-=======
-from evaluation.Storage import ArrayStorage
->>>>>>> 25ea4169
+
 import json
 from evaluation.Nodes.LeafNode import LeafNode
 
