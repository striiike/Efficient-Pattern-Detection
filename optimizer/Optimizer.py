--- conflicted
+++ resolved
@@ -1,20 +1,4 @@
 
-<<<<<<< HEAD
-class Optimizer:
-
-    #curr_plan =
-
-    def __init__(self, decision_making_algorithm: DecisionMakingAlgorithm):
-        self.decision_making_algorithm = decision_making_algorithm
-
-
-    def optimize(self, statistics):
-        self.decision_making_algorithm.run(statistics, self.curr_plan)
-        #sent to eval
-
-    def send_to_evaluation_mechanism(self):
-        pass
-=======
 # class Optimizer:
 #
 #     def __init__(self, decision_making_algorithm: DecisionMakingAlgorithm):
@@ -26,5 +10,4 @@
 #
 #     def send_to_evaluation_mechanism(self):
 #         pass
->>>>>>> 25b1c919
 
