from abc import ABC
from typing import List

from base.Pattern import Pattern
from misc.LegacyStatistics import MissingStatisticsException
from adaptive.statistics.StatisticsTypes import StatisticsTypes
from plan.TreeCostModels import TreeCostModels
from plan.TreePlan import TreePlanNode, TreePlanLeafNode, TreePlanNestedNode


class TreeCostModel(ABC):
    """
    An abstract class for the cost model used by cost-based tree-structured evaluation plan generation algorithms.
    """
    def get_plan_cost(self, pattern: Pattern, plan: TreePlanNode, statistics: dict):
        """
        Returns the cost of a given plan for a given pattern provided the relevant data characteristics (statistics).
        """
        raise NotImplementedError()


class IntermediateResultsTreeCostModel(TreeCostModel):
    """
    Calculates the plan cost based on the expected size of intermediate results (partial matches).
    Creates an invariant matrix for an arrival rates only case, so that we can still use it in the cost algorithms.
    """
<<<<<<< HEAD
    def get_plan_cost(self, pattern: Pattern, plan: TreePlanNode, statistics: dict):
        if StatisticsTypes.ARRIVAL_RATES in statistics and \
                StatisticsTypes.SELECTIVITY_MATRIX in statistics and \
                len(statistics) == 2:
            selectivity_matrix = statistics[StatisticsTypes.SELECTIVITY_MATRIX]
            arrival_rates = statistics[StatisticsTypes.ARRIVAL_RATES]
=======
    def get_plan_cost(self, pattern: Pattern, plan: TreePlanNode):
        if pattern.statistics_type == StatisticsTypes.SELECTIVITY_MATRIX_AND_ARRIVAL_RATES:
            (selectivity_matrix, arrival_rates) = pattern.positive_statistics
        elif pattern.statistics_type == StatisticsTypes.ARRIVAL_RATES:
            arrival_rates = pattern.positive_statistics
            selectivity_matrix = [[1.0 for x in range(len(arrival_rates))] for y in range(len(arrival_rates))]
>>>>>>> f1df9c85
        else:
            raise MissingStatisticsException()
        _, _, cost = IntermediateResultsTreeCostModel.__get_plan_cost_aux(plan, selectivity_matrix,
                                                                          arrival_rates, pattern.window.total_seconds())
        return cost

    @staticmethod
    def __get_plan_cost_aux(tree: TreePlanNode, selectivity_matrix: List[List[float]],
                            arrival_rates: List[int], time_window: float):
        """
        A helper function for calculating the cost function of the given tree.
        """
        # calculate base case: tree is a leaf.
        if isinstance(tree, TreePlanLeafNode):
            cost = pm = time_window * arrival_rates[tree.event_index] * \
                        selectivity_matrix[tree.event_index][tree.event_index]
            return [tree.event_index], pm, cost

        if isinstance(tree, TreePlanNestedNode):
            return [tree.nested_event_index], tree.cost, tree.cost

        # calculate for left subtree
        left_args, left_pm, left_cost = IntermediateResultsTreeCostModel.__get_plan_cost_aux(tree.left_child,
                                                                                             selectivity_matrix,
                                                                                             arrival_rates,
                                                                                             time_window)
        # calculate for right subtree
        right_args, right_pm, right_cost = IntermediateResultsTreeCostModel.__get_plan_cost_aux(tree.right_child,
                                                                                                selectivity_matrix,
                                                                                                arrival_rates,
                                                                                                time_window)
        # calculate from left and right subtrees for this subtree.
        pm = left_pm * right_pm
        for left_arg in left_args:
            for right_arg in right_args:
                pm *= selectivity_matrix[left_arg][right_arg]
        cost = left_cost + right_cost + pm
        return left_args + right_args, pm, cost


class TreeCostModelFactory:
    """
    A factory for instantiating the cost model object.
    """
    @staticmethod
    def create_cost_model(cost_model_type: TreeCostModels):
        """
        Returns a cost model of the specified type.
        """
        if cost_model_type == TreeCostModels.INTERMEDIATE_RESULTS_TREE_COST_MODEL:
            return IntermediateResultsTreeCostModel()
        raise Exception("Unknown cost model type: %s" % (cost_model_type,))<|MERGE_RESOLUTION|>--- conflicted
+++ resolved
@@ -24,23 +24,14 @@
     Calculates the plan cost based on the expected size of intermediate results (partial matches).
     Creates an invariant matrix for an arrival rates only case, so that we can still use it in the cost algorithms.
     """
-<<<<<<< HEAD
     def get_plan_cost(self, pattern: Pattern, plan: TreePlanNode, statistics: dict):
-        if StatisticsTypes.ARRIVAL_RATES in statistics and \
-                StatisticsTypes.SELECTIVITY_MATRIX in statistics and \
-                len(statistics) == 2:
+        if StatisticsTypes.ARRIVAL_RATES not in statistics:
+            raise MissingStatisticsException()
+        arrival_rates = statistics[StatisticsTypes.ARRIVAL_RATES]
+        if StatisticsTypes.SELECTIVITY_MATRIX in statistics:
             selectivity_matrix = statistics[StatisticsTypes.SELECTIVITY_MATRIX]
-            arrival_rates = statistics[StatisticsTypes.ARRIVAL_RATES]
-=======
-    def get_plan_cost(self, pattern: Pattern, plan: TreePlanNode):
-        if pattern.statistics_type == StatisticsTypes.SELECTIVITY_MATRIX_AND_ARRIVAL_RATES:
-            (selectivity_matrix, arrival_rates) = pattern.positive_statistics
-        elif pattern.statistics_type == StatisticsTypes.ARRIVAL_RATES:
-            arrival_rates = pattern.positive_statistics
+        else:
             selectivity_matrix = [[1.0 for x in range(len(arrival_rates))] for y in range(len(arrival_rates))]
->>>>>>> f1df9c85
-        else:
-            raise MissingStatisticsException()
         _, _, cost = IntermediateResultsTreeCostModel.__get_plan_cost_aux(plan, selectivity_matrix,
                                                                           arrival_rates, pattern.window.total_seconds())
         return cost
