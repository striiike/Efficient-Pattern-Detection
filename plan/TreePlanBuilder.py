--- conflicted
+++ resolved
@@ -2,22 +2,17 @@
 from typing import List
 
 from base.Pattern import Pattern
-<<<<<<< HEAD
+from base.PatternStructure import AndOperator, SeqOperator, PrimitiveEventStructure, PatternStructure, UnaryStructure, \
+    KleeneClosureOperator, CompositeStructure
+from plan.TreeCostModel import TreeCostModelFactory, IntermediateResultsTreeCostModel
 from base.PatternStructure import AndOperator, SeqOperator
 from negationAlgorithms.NegationAlgorithmFactory import NegationAlgorithmFactory
 from negationAlgorithms.NegationAlgorithmTypes import NegationAlgorithmTypes
 from plan.TreeCostModel import TreeCostModelFactory
 from plan.TreeCostModels import TreeCostModels
-from plan.TreePlan import TreePlan, TreePlanNode, OperatorTypes, TreePlanBinaryNode, TreePlanLeafNode
-=======
-from base.PatternStructure import AndOperator, SeqOperator, PrimitiveEventStructure, PatternStructure, UnaryStructure, \
-    KleeneClosureOperator, CompositeStructure
-from plan.TreeCostModel import TreeCostModelFactory, IntermediateResultsTreeCostModel
-from plan.TreeCostModels import TreeCostModels
 from plan.TreePlan import TreePlan, TreePlanNode, OperatorTypes, TreePlanBinaryNode, TreePlanUnaryNode, TreePlanNestedNode, TreePlanLeafNode
 from misc.StatisticsTypes import StatisticsTypes
 from misc.Statistics import MissingStatisticsException
->>>>>>> 59271791
 
 
 class TreePlanBuilder(ABC):
@@ -32,9 +27,6 @@
         """
         Creates a tree-based evaluation plan for the given pattern.
         """
-<<<<<<< HEAD
-        return TreePlan(self.__negation_algorithm.add_negative_part(pattern, self._create_tree_topology(pattern)))
-=======
         pattern_positive_args = pattern.get_top_level_structure_args(positive_only=True)
         if any(not isinstance(arg, PrimitiveEventStructure) for arg in pattern_positive_args):
             # the pattern contains nested parts and should be treated accordingly
@@ -45,7 +37,7 @@
         if isinstance(pattern.positive_structure, UnaryStructure):
             # an edge case where the topmost operator is a unary operator
             root = self._instantiate_unary_node(pattern, root)
-        return TreePlan(root)
+        return TreePlan(self.__negation_algorithm.add_negative_part(pattern, root))
 
     @staticmethod
     def __adjust_nested_indices(pattern: Pattern, root, offset=0):
@@ -82,7 +74,6 @@
             return root if root.event_index == index else None
         else:
             raise Exception("Illegal Root")
->>>>>>> 59271791
 
     def _create_tree_topology(self, pattern: Pattern, leaves: List[TreePlanNode]):
         """
