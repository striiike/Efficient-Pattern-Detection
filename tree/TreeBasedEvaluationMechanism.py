from typing import Dict, Set
from base.DataFormatter import DataFormatter
from base.Event import Event
from misc.Statistics import calculate_selectivity_matrix
from plan.TreePlan import TreePlan
from stream.Stream import InputStream, OutputStream
from misc.Utils import *
from tree.nodes.LeafNode import LeafNode
from tree.PatternMatchStorage import TreeStorageParameters
from evaluation.EvaluationMechanism import EvaluationMechanism
from misc.ConsumptionPolicy import *
from plan.multi.MultiPatternEvaluationParameters import MultiPatternEvaluationParameters
from tree.MultiPatternTree import MultiPatternTree
from statistics_collector import StatisticsCollector
from tree.Tree import Tree
from datetime import timedelta
from optimizer import Optimizer


class TreeBasedEvaluationMechanism(EvaluationMechanism):
    """
    An implementation of the tree-based evaluation mechanism.
    """

    def __init__(self, pattern_to_tree_plan_map: Dict[Pattern, TreePlan],
                 storage_params: TreeStorageParameters,
                 statistics_collector: StatisticsCollector,
                 optimizer: Optimizer,
                 statistics_update_time_window: timedelta = timedelta(seconds=30),
                 multi_pattern_eval_params: MultiPatternEvaluationParameters = MultiPatternEvaluationParameters()):

        self.is_multi_pattern_mode = len(pattern_to_tree_plan_map) > 1
        if self.is_multi_pattern_mode:
            self._tree = MultiPatternTree(pattern_to_tree_plan_map, storage_params, multi_pattern_eval_params)
        else:
            self._tree = Tree(list(pattern_to_tree_plan_map.values())[0],
                              list(pattern_to_tree_plan_map)[0], storage_params)

        self.__storage_params = storage_params
        self.__statistics_collector = statistics_collector
        self.__optimizer = optimizer

        self._event_types_listeners = {}
        self.statistics_update_time_window = statistics_update_time_window

        # The remainder of the initialization process is only relevant for the freeze map feature. This feature can
        # only be enabled in single-pattern mode.
        self._pattern = list(pattern_to_tree_plan_map)[0] if not self.is_multi_pattern_mode else None
        self.__freeze_map = {}
        self.__active_freezers = []

        if not self.is_multi_pattern_mode and self._pattern.consumption_policy is not None and \
                self._pattern.consumption_policy.freeze_names is not None:
            self.__init_freeze_map()

    def eval(self, events: InputStream, matches: OutputStream, data_formatter: DataFormatter):
        """
        Activates the tree evaluation mechanism on the input event stream and reports all found pattern matches to the
        given output stream.
        """
        self._event_types_listeners = self.register_event_listeners(self._tree)
        statistics_update_start_time = datetime.now()
        is_first_time = True

        # selectivity = calculate_selectivity_matrix(self._pattern, events.duplicate())
        for raw_event in events:
            event = Event(raw_event, data_formatter)
            if event.type not in self._event_types_listeners.keys():
                continue
            self.__remove_expired_freezers(event)
<<<<<<< HEAD
            if not self.is_multi_pattern_mode:
                self.__statistics_collector.event_handler(event)
                if datetime.now() - statistics_update_start_time >= self.statistics_update_time_window or is_first_time:
                    is_first_time = False
                    if self.is_need_new_statistics():
                        new_statistics = self.__statistics_collector.get_statistics()
                        if self.__optimizer.is_need_optimize(new_statistics, self._pattern):
                            new_tree_plan = self.__optimizer.build_new_tree_plan(new_statistics, self._pattern)
                            new_tree = Tree(new_tree_plan, self._pattern, self.__storage_params)
                            self.tree_update(new_tree)
                            event.arrival_time = datetime.now()
                    # re-initialize statistics window start time
                    statistics_update_start_time = datetime.now()
=======

            self.__statistics_collector.event_handler(event)
            if datetime.now() - statistics_update_start_time >= self.statistics_update_time_window or is_first_time:
                is_first_time = False
                if self.is_need_new_statistics():
                    new_statistics = self.__statistics_collector.get_statistics()
                    if self.__optimizer.is_need_optimize(new_statistics, self._pattern):
                        new_tree_plan = self.__optimizer.build_new_tree_plan(new_statistics, self._pattern)
                        new_tree = Tree(new_tree_plan, self._pattern, self.__storage_params)
                        self.tree_update(new_tree)
                # re-initialize statistics window start time
                statistics_update_start_time = datetime.now()
>>>>>>> 99d6274a

            event.arrival_time = datetime.now()

            self.play_new_event_on_tree(event, matches)
            self.get_matches(matches)
        # Now that we finished the input stream, if there were some pending matches somewhere in the tree, we will
        # collect them now
        for match in self._tree.get_last_matches():
            matches.add_item(match)
        my_selectivity = self.__statistics_collector.get_statistics()
        matches.close()

    def play_new_event(self, event: Event, event_types_listeners):
        """
        Lets the tree handle the event
        """
        for leaf in event_types_listeners[event.type]:
            if self.__should_ignore_events_on_leaf(leaf, event_types_listeners):
                continue
            self.__try_register_freezer(event, leaf)
            leaf.handle_event(event)

    def get_matches(self, matches: OutputStream):
        for match in self._tree.get_matches():
            matches.add_item(match)
            self._remove_matched_freezers(match.events)

    def tree_update(self, new_tree: Tree):
        raise NotImplementedError("Must override")

    def is_need_new_statistics(self):
        raise NotImplementedError("Must override")

    def play_new_event_on_tree(self, event: Event, matches: OutputStream):
        raise NotImplementedError("Must override")

    @staticmethod
    def register_event_listeners(tree: Tree):
        """
        Given tree, register leaf listeners for event types.
        """
        event_types_listeners = {}
        for leaf in tree.get_leaves():
            event_type = leaf.get_event_type()
            if event_type in event_types_listeners.keys():
                event_types_listeners[event_type].append(leaf)
            else:
                event_types_listeners[event_type] = [leaf]

        return event_types_listeners

    def __init_freeze_map(self):
        """
        For each event type specified by the user to be a 'freezer', that is, an event type whose appearance blocks
        initialization of new sequences until it is either matched or expires, this method calculates the list of
        leaves to be disabled.
        """
        sequences = self._pattern.extract_flat_sequences()
        for freezer_event_name in self._pattern.consumption_policy.freeze_names:
            current_event_name_set = set()
            for sequence in sequences:
                if freezer_event_name not in sequence:
                    continue
                for name in sequence:
                    current_event_name_set.add(name)
                    if name == freezer_event_name:
                        break
            if len(current_event_name_set) > 0:
                self.__freeze_map[freezer_event_name] = current_event_name_set

    def __should_ignore_events_on_leaf(self, leaf: LeafNode, event_types_listeners):
        """
        If the 'freeze' consumption policy is enabled, checks whether the given event should be dropped based on it.
        """
        if len(self.__freeze_map) == 0:
            # freeze option disabled
            return False
        for freezer in self.__active_freezers:
            for freezer_leaf in event_types_listeners[freezer.type]:
                if freezer_leaf.get_event_name() not in self.__freeze_map:
                    continue
                if leaf.get_event_name() in self.__freeze_map[freezer_leaf.get_event_name()]:
                    return True
        return False

    def __try_register_freezer(self, event: Event, leaf: LeafNode):
        """
        Check whether the current event is a freezer event, and, if positive, register it.
        """
        if leaf.get_event_name() in self.__freeze_map.keys():
            self.__active_freezers.append(event)

    def _remove_matched_freezers(self, match_events: List[Event]):
        """
        Removes the freezers that have been matched.
        """
        if len(self.__freeze_map) == 0:
            # freeze option disabled
            return False
        self.__active_freezers = [freezer for freezer in self.__active_freezers if freezer not in match_events]

    def __remove_expired_freezers(self, event: Event):
        """
        Removes the freezers that have been expired.
        """

        if len(self.__freeze_map) == 0:
            # freeze option disabled
            return False
        self.__active_freezers = [freezer for freezer in self.__active_freezers
                                  if event.timestamp - freezer.timestamp <= self._pattern.window]

    def get_structure_summary(self):
        return self._tree.get_structure_summary()

    def __repr__(self):
        return self.get_structure_summary()


class TrivialEvaluation(TreeBasedEvaluationMechanism):

    def tree_update(self, new_tree: Tree):
        old_events = self.get_all_old_events()
        self._tree = new_tree
        self._event_types_listeners = self.register_event_listeners(new_tree)
        self.play_old_events_on_tree(old_events)
        """
        If there are new matches that have already been written 
        to a file then all we want is to avoid duplications.
        the method self._tree.get_matches() actually takes out the duplicate matches.
        """
        self._tree.get_matches()

    def get_all_old_events(self):
        old_events = []
        leaf_types = set()
        leaves = self._tree.get_leaves()
        for leaf in leaves:
            leaf_type = leaf.get_event_type()
            if leaf_type not in leaf_types:
                leaf_types.add(leaf_type)
                partial_matches = leaf.get_storage_unit()
                old_events.extend([pm.events[0] for pm in partial_matches])
        return old_events

    def play_old_events_on_tree(self, events):
        """
        These events dont need to ask about freeze
        """
        for event in events:
            for leaf in self._event_types_listeners[event.type]:
                leaf.handle_event(event)

    def is_need_new_statistics(self):
        """
        The Definition of trivial evaluation
        """
        return True

    def play_new_event_on_tree(self, event: Event, matches: OutputStream):
        self.play_new_event(event, self._event_types_listeners)


class SimultaneousEvaluation(TreeBasedEvaluationMechanism):

    def __init__(self, pattern_to_tree_plan_map: Dict[Pattern, TreePlan],
                 storage_params: TreeStorageParameters,
                 statistics_collector: StatisticsCollector,
                 optimizer: Optimizer,
                 statistics_update_time_window: timedelta,
                 multi_pattern_eval_params: MultiPatternEvaluationParameters = MultiPatternEvaluationParameters()):
        super().__init__(pattern_to_tree_plan_map, storage_params,
                         statistics_collector,
                         optimizer,
                         statistics_update_time_window,
                         multi_pattern_eval_params)
        self.new_tree = None
        self.new_event_types_listeners = None
        self.is_simultaneous_state = False
        self.tree_update_time = None

    def tree_update(self, new_tree: Tree):
        self.tree_update_time = datetime.now()
        self.new_tree = new_tree
        self.new_event_types_listeners = self.register_event_listeners(self.new_tree)
        self.is_simultaneous_state = True

    def is_need_new_statistics(self):
        return not self.is_simultaneous_state

    def play_new_event_on_tree(self, event: Event, matches: OutputStream):
        self.play_new_event(event, self._event_types_listeners)
        if self.is_simultaneous_state:
            self.play_new_event(event, self.new_event_types_listeners)
            """
            After this round we ask if we are in a simultaneous state. 
            If the time window is over then we want to return to a state that is not simultaneous, 
            i.e. a single tree
            """
            if datetime.now() - self.tree_update_time > self._pattern.window:
                self._tree, self.new_tree = self.new_tree, None
                self._event_types_listeners, self.new_event_types_listeners = self.new_event_types_listeners, None
                self.is_simultaneous_state = False

    def get_matches(self, matches: OutputStream):
        if self.is_simultaneous_state:
            for match in self._tree.get_matches():
                if not self.is_all_new_event(match):
                    matches.add_item(match)
                    self._remove_matched_freezers(match.events)
            for match in self.new_tree.get_matches():
                matches.add_item(match)
                self._remove_matched_freezers(match.events)
        else:
            super().get_matches(matches)

    def is_all_new_event(self, match: PatternMatch):
        """
        Checks whether all the events in the match are new
        """
        for event in match.events:
            if event.arrival_time < self.tree_update_time:
                return False
        return True<|MERGE_RESOLUTION|>--- conflicted
+++ resolved
@@ -62,13 +62,14 @@
         statistics_update_start_time = datetime.now()
         is_first_time = True
 
+
         # selectivity = calculate_selectivity_matrix(self._pattern, events.duplicate())
         for raw_event in events:
             event = Event(raw_event, data_formatter)
+            event.arrival_time = datetime.now()
             if event.type not in self._event_types_listeners.keys():
                 continue
             self.__remove_expired_freezers(event)
-<<<<<<< HEAD
             if not self.is_multi_pattern_mode:
                 self.__statistics_collector.event_handler(event)
                 if datetime.now() - statistics_update_start_time >= self.statistics_update_time_window or is_first_time:
@@ -79,23 +80,8 @@
                             new_tree_plan = self.__optimizer.build_new_tree_plan(new_statistics, self._pattern)
                             new_tree = Tree(new_tree_plan, self._pattern, self.__storage_params)
                             self.tree_update(new_tree)
-                            event.arrival_time = datetime.now()
                     # re-initialize statistics window start time
                     statistics_update_start_time = datetime.now()
-=======
-
-            self.__statistics_collector.event_handler(event)
-            if datetime.now() - statistics_update_start_time >= self.statistics_update_time_window or is_first_time:
-                is_first_time = False
-                if self.is_need_new_statistics():
-                    new_statistics = self.__statistics_collector.get_statistics()
-                    if self.__optimizer.is_need_optimize(new_statistics, self._pattern):
-                        new_tree_plan = self.__optimizer.build_new_tree_plan(new_statistics, self._pattern)
-                        new_tree = Tree(new_tree_plan, self._pattern, self.__storage_params)
-                        self.tree_update(new_tree)
-                # re-initialize statistics window start time
-                statistics_update_start_time = datetime.now()
->>>>>>> 99d6274a
 
             event.arrival_time = datetime.now()
 
