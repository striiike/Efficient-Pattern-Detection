--- conflicted
+++ resolved
@@ -8,56 +8,25 @@
 from evaluation.EvaluationMechanismFactory import (
     EvaluationMechanismParameters,
     EvaluationMechanismFactory,
-    MultiPatternEvaluationApproach,
 )
 from typing import List
 from datetime import datetime
 
-<<<<<<< HEAD
-class PerformanceSpecifications:
-    """
-    A sketch of QoS specifications, we assume it will be an object constructed separately, and the
-    CEP engine will refer to it if it is passed.
-    Not implemented yet.
-    """
-
-    pass
-
-=======
->>>>>>> 658174e6
 
 class CEP:
     """
     A CEP object contains a workload (list of patterns to be evaluated) and an evaluation mechanism.
     The evaluation mechanism is created according to the parameters specified in the constructor.
     """
-<<<<<<< HEAD
-    def __init__(self, patterns: List[Pattern],
-                 eval_mechanism_type: EvaluationMechanismTypes = EvaluationMechanismTypes.TRIVIAL_LEFT_DEEP_TREE,
-                 eval_mechanism_params: EvaluationMechanismParameters = None,
-                 performance_specs: PerformanceSpecifications = None,
-                 multi_pattern_eval_approach: MultiPatternEvaluationApproach = MultiPatternEvaluationApproach.TRIVIAL_SHARING_LEAVES):
-=======
     def __init__(self, patterns: List[Pattern], eval_mechanism_params: EvaluationMechanismParameters = None):
->>>>>>> 658174e6
         """
         Constructor of the class.
         """
         if patterns is None:
             raise Exception("No patterns are provided")
         if len(patterns) > 1:
-<<<<<<< HEAD
-            self.__eval_mechanism = EvaluationMechanismFactory.build_multi_pattern_eval_mechanism(eval_mechanism_type,
-                                                                                                  multi_pattern_eval_approach,
-                                                                                                  eval_mechanism_params,
-                                                                                                  patterns)
-        else:
-            self.__eval_mechanism = EvaluationMechanismFactory.build_single_pattern_eval_mechanism(eval_mechanism_type,
-                                                                                               eval_mechanism_params,
-=======
             raise NotImplementedError("Multi-pattern support is not yet available")
         self.__eval_mechanism = EvaluationMechanismFactory.build_single_pattern_eval_mechanism(eval_mechanism_params,
->>>>>>> 658174e6
                                                                                                patterns[0])
         self.__pattern_matches = None
 
