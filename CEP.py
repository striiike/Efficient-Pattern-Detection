--- conflicted
+++ resolved
@@ -22,15 +22,7 @@
     A CEP object contains a workload (list of patterns to be evaluated) and an evaluation mechanism.
     The evaluation mechanism is created according to the parameters specified in the constructor.
     """
-<<<<<<< HEAD
-    def __init__(self, patterns: List[Pattern],
-                 eval_mechanism_type: EvaluationMechanismTypes = EvaluationMechanismTypes.TRIVIAL_LEFT_DEEP_TREE,
-                 eval_mechanism_params: EvaluationMechanismParameters = None,
-                 performance_specs: PerformanceSpecifications = None,
-                 work_load_fr: ParallelWorkLoadFramework = None):
-=======
-    def __init__(self, patterns: List[Pattern], eval_mechanism_params: EvaluationMechanismParameters = None):
->>>>>>> 658174e6
+    def __init__(self, patterns: List[Pattern], eval_mechanism_params: EvaluationMechanismParameters = None, work_load_fr: ParallelWorkLoadFramework = None):
         """
         Constructor of the class.
         """
@@ -38,15 +30,8 @@
             raise Exception("No patterns are provided")
         if len(patterns) > 1:
             raise NotImplementedError("Multi-pattern support is not yet available")
-<<<<<<< HEAD
-
-        self.__eval_mechanism_manager = EvaluationMechanismManager(work_load_fr, eval_mechanism_type,
-                                                                   eval_mechanism_params, patterns)
-
-=======
-        self.__eval_mechanism = EvaluationMechanismFactory.build_single_pattern_eval_mechanism(eval_mechanism_params,
+        self.__eval_mechanism = EvaluationMechanismFactory.build_single_pattern_eval_mechanism(work_load_fr, eval_mechanism_params,
                                                                                                patterns[0])
->>>>>>> 658174e6
         self.__pattern_matches = None
 
     def run(self, events: InputStream, matches: OutputStream, data_formatter: DataFormatter):
@@ -56,13 +41,7 @@
         """
         self.__pattern_matches = matches
         start = datetime.now()
-<<<<<<< HEAD
-
-        self.__eval_mechanism_manager.eval(event_stream, self.__pattern_matches, is_async, file_path, time_limit)
-
-=======
-        self.__eval_mechanism.eval(events, self.__pattern_matches, data_formatter)
->>>>>>> 658174e6
+        self.__eval_mechanism_manager.eval(events, self.__pattern_matches, data_formatter) # TODO:
         return (datetime.now() - start).total_seconds()
 
     def get_pattern_match(self):
@@ -80,23 +59,10 @@
         """
         Returns the output stream containing the detected matches.
         """
-        #return self.__pattern_matches
         return self.__eval_mechanism_manager.results
 
     def get_evaluation_mechanism_structure_summary(self):
         """
         Returns an object summarizing the structure of the underlying evaluation mechanism.
         """
-<<<<<<< HEAD
-        return self.__eval_mechanism_manager.get_structure_summary()
-
-    # For future support of dynamic workload modification
-    def add_pattern(self, pattern: Pattern, priority: int = 0):
-        raise NotImplementedError()
-
-    # For future support of dynamic workload modification
-    def remove_pattern(self, pattern: Pattern, priority: int = 0):
-        raise NotImplementedError()
-=======
-        return self.__eval_mechanism.get_structure_summary()
->>>>>>> 658174e6
+        return self.__eval_mechanism_manager.get_structure_summary()