from abc import ABC  # Abstract Base Class
import copy


class Term(ABC):
    """
    Evaluates to the term's value.
    If there are variables (identifiers) in the term, a name-value binding shall be inputted.
    """

    def eval(self, binding: dict = None):
        raise NotImplementedError()

    def get_term_of(self, names: set):
        raise NotImplementedError()


class AtomicTerm(Term):
    """
    An atomic term of a formula in a condition (e.g., in "x*2 < y + 7" the atomic terms are 2 and 7).
    """

    def __init__(self, value: object):
        self.value = value
        self.simplifiable = True
        self.abstract_terms = [{"sign": 1, "term": self, "is_id": False}]

    def eval(self, binding: dict = None):
        return self.value

    def get_term_of(self, names: set):
        return self

    def __repr__(self):
        return str(self.value)


class IdentifierTerm(Term):
    """
    A term of a formula representing a single variable (e.g., in "x*2 < y + 7" the atomic terms are x and y).
    """

    def __init__(self, name: str, getattr_func: callable):
        self.name = name
        self.getattr_func = getattr_func
        self.simplifiable = True
        self.abstract_terms = [{"sign": 1, "term": self, "is_id": True}]

    def eval(self, binding: dict = None):
        if not type(binding) == dict or self.name not in binding:
            raise NameError("Name %s is not bound to a value" % self.name)
        return self.getattr_func(binding[self.name])

    def get_term_of(self, names: set):
        if self.name in names:
            return self
        return None

    def __repr__(self):  # MUH
        return self.name


class BinaryOperationTerm(Term):
    """
    A term representing a binary operation.
    """

    def __init__(self, lhs: Term, rhs: Term, binary_op: callable, is_Minus=False):
        self.lhs = lhs
        self.rhs = rhs
        self.binary_op = binary_op
        self.simplifiable = lhs.simplifiable and rhs.simplifiable
        new_rhs_terms = copy.deepcopy(rhs.abstract_terms)
        new_lhs_terms = copy.deepcopy(lhs.abstract_terms)
        if is_Minus:
            for item in new_rhs_terms:
                item["sign"] = -item["sign"]
        self.abstract_terms = new_lhs_terms + new_rhs_terms

    def eval(self, binding: dict = None):
        return self.binary_op(self.lhs.eval(binding), self.rhs.eval(binding))

    def get_term_of(self, names: set):
        raise NotImplementedError()


class PlusTerm(BinaryOperationTerm):
    def __init__(self, lhs: Term, rhs: Term):
        super().__init__(lhs, rhs, lambda x, y: x + y)

    def get_term_of(self, names: set):
        lhs = self.lhs.get_term_of(names)
        rhs = self.rhs.get_term_of(names)
        if lhs and rhs:
            return PlusTerm(lhs, rhs)
        return None

    def __repr__(self):  # MUH
        return "{}+{}".format(self.lhs, self.rhs)


class MinusTerm(BinaryOperationTerm):
    def __init__(self, lhs: Term, rhs: Term):
        super().__init__(lhs, rhs, lambda x, y: x - y, is_Minus=True)

    def get_term_of(self, names: set):
        lhs = self.lhs.get_term_of(names)
        rhs = self.rhs.get_term_of(names)
        if lhs and rhs:
            return MinusTerm(lhs, rhs)
        return None

    def __repr__(self):  # MUH
        return "{}-{}".format(self.lhs, self.rhs)


class MulTerm(BinaryOperationTerm):
    def __init__(self, lhs: Term, rhs: Term):
        super().__init__(lhs, rhs, lambda x, y: x * y)
        self.simplifiable = False

    def get_term_of(self, names: set):
        lhs = self.lhs.get_term_of(names)
        rhs = self.rhs.get_term_of(names)
        if lhs and rhs:
            return MulTerm(lhs, rhs)
        return None

    def __repr__(self):  # MUH
        return "{}*{}".format(self.lhs, self.rhs)


class DivTerm(BinaryOperationTerm):
    def __init__(self, lhs: Term, rhs: Term):
        super().__init__(lhs, rhs, lambda x, y: x / y)
        self.simplifiable = False

    def get_term_of(self, names: set):
        lhs = self.lhs.get_term_of(names)
        rhs = self.rhs.get_term_of(names)
        if lhs and rhs:
            return DivTerm(lhs, rhs)
        return None

    def __repr__(self):  # MUH
        return "{}/{}".format(self.lhs, self.rhs)


class Formula(ABC):
    """
    Returns whether the parameters satisfy the formula. It evaluates to True or False.
    If there are variables (identifiers) in the formula, a name-value binding shall be inputted.
    """

    def eval(self, binding: dict = None):
        pass

    def get_formula_of(self, names: set):
        pass

<<<<<<< HEAD
    def simplify_formula(self, lhs_vars: set, rhs_vars: set):
=======
    def simplify_formula(self):
>>>>>>> 25ea4169
        """
        Returns a simplified formula where the lhs term consist only of lhs_vars, 
        and rhs term from only rhs_vars.
        returns None if simplification is complicated (one term contains div for example)
        """
<<<<<<< HEAD
        return (None, None, None)
=======
        return None
>>>>>>> 25ea4169


class AtomicFormula(Formula):  # RELOP: < <= > >= == !=
    """
    An atomic formula containing no logic operators (e.g., A < B).
    """

    def __init__(self, left_term: Term, right_term: Term, relation_op: callable):
        self.left_term = left_term
        self.right_term = right_term
        self.relation_op = relation_op

    def eval(self, binding: dict = None):
        return self.relation_op(self.left_term.eval(binding), self.right_term.eval(binding))

    def __repr__(self):  # MUH
        return "{} {} {}".format(self.left_term, self.relation_op, self.right_term)

    def simplify_formula(self, lhs_vars: set, rhs_vars: set):
        new_lhs_term = AtomicTerm(0)
        new_rhs_term = AtomicTerm(0)
        lhs_term_vars = set()
        rhs_term_vars = set()

        for item in self.left_term.abstract_terms:
            if item["is_id"] == True:
                lhs_term_vars.add(item["term"].name)

        for item in self.right_term.abstract_terms:
            if item["is_id"] == True:
                rhs_term_vars.add(item["term"].name)

        # check if already simple : set() is for removing duplicates and empty set cases
        # MUH but there are no duplicates in a set?!?!!
        if set(lhs_vars) == set(lhs_term_vars) and set(rhs_vars) == set(rhs_term_vars):
            return (self.left_term, convert_to_relop(self.relation_op), self.right_term)
            # return self # NADER
        # check if a possible simplification exists
        if not (self.left_term.simplifiable and self.right_term.simplifiable):
            return (None, None, None)
            # return None # NADER

        # creating the new 2 terms from the 2 old terms :

        for cur_term in self.left_term.abstract_terms:
            if cur_term["is_id"]:
                if cur_term["sign"] == 1:  # plus
                    if cur_term["term"].name in lhs_vars:
                        new_lhs_term = PlusTerm(new_lhs_term, cur_term["term"])
                    else:  # opposite side of the equation, gets opposite sign
                        new_rhs_term = MinusTerm(new_rhs_term, cur_term["term"])
                else:  # minus
                    if cur_term["term"].name in lhs_vars:
                        new_lhs_term = MinusTerm(new_lhs_term, cur_term["term"])
                    else:  # opposite side of the equation, gets opposite sign
                        new_rhs_term = PlusTerm(new_rhs_term, cur_term["term"])
            else:  # atomic term
                if cur_term["sign"] == 1:  # plus
                    new_lhs_term = PlusTerm(new_lhs_term, cur_term["term"])
                else:  # minus
                    new_lhs_term = MinusTerm(new_lhs_term, cur_term["term"])

        for cur_term in self.right_term.abstract_terms:
            if cur_term["is_id"]:
                if cur_term["sign"] == 1:  # plus
                    if cur_term["term"].name in rhs_vars:
                        new_rhs_term = PlusTerm(new_rhs_term, cur_term["term"])
                    else:  # opposite side of the equation, gets opposite sign
                        new_lhs_term = MinusTerm(new_lhs_term, cur_term["term"])
                else:  # minus
                    if cur_term["term"].name in rhs_vars:
                        new_rhs_term = MinusTerm(new_rhs_term, cur_term["term"])
                    else:  # opposite side of the equation, gets opposite sign
                        new_lhs_term = PlusTerm(new_lhs_term, cur_term["term"])
            else:
                if cur_term["sign"] == 1:  # plus
                    new_rhs_term = PlusTerm(new_rhs_term, cur_term["term"])
                else:  # minus
                    new_rhs_term = MinusTerm(new_rhs_term, cur_term["term"])

        # return AtomicFormula(new_lhs_term, new_rhs_term, self.relation_op) Nader
        return (new_lhs_term, convert_to_relop(self.relation_op), new_rhs_term)


def convert_to_relop(relation_op: callable):
    if relation_op(5, 5):
        if relation_op(5, 6):
            return "<="
        elif relation_op(5, 4):
            return ">="
        return "=="
    else:
        if relation_op(5, 6):
            return "<"
        elif relation_op(5, 4):
            return ">"
        return "!="

    def simplify_formula(self, lhs_vars: set, rhs_vars: set):

        new_lhs_term = AtomicTerm(0)
        new_rhs_term = AtomicTerm(0)
        lhs_term_vars = set()
        rhs_term_vars = set()

        for item in self.left_term.abstract_terms:
            if item["is_id"] == True:
                lhs_term_vars.add(item["term"].name)

        for item in self.right_term.abstract_terms:
            if item["is_id"] == True:
                rhs_term_vars.add(item["term"].name)

        # check if already simple : set() is for removing duplicates and empty set cases
        if set(lhs_vars) == set(lhs_term_vars) and set(rhs_vars) == set(rhs_term_vars):
            return self

        # check if a possible simplification exists
        if not (self.left_term.simplifiable and self.right_term.simplifiable):
            return None

        # creating the new 2 terms from the 2 old terms :

        for cur_term in self.left_term.abstract_terms:
            if cur_term["is_id"]:
                if cur_term["sign"] == 1:  # plus
                    if cur_term["term"].name in lhs_vars:
                        new_lhs_term = PlusTerm(new_lhs_term, cur_term["term"])
                    else:  # opposite side of the equation, gets opposite sign
                        new_rhs_term = MinusTerm(new_rhs_term, cur_term["term"])
                else:  # minus
                    if cur_term["term"].name in lhs_vars:
                        new_lhs_term = MinusTerm(new_lhs_term, cur_term["term"])
                    else:  # opposite side of the equation, gets opposite sign
                        new_rhs_term = PlusTerm(new_rhs_term, cur_term["term"])
            else:  # atomic term
                if cur_term["sign"] == 1:  # plus
                    new_lhs_term = PlusTerm(new_lhs_term, cur_term["term"])
                else:  # minus
                    new_lhs_term = MinusTerm(new_lhs_term, cur_term["term"])

        for cur_term in self.right_term.abstract_terms:
            if cur_term["is_id"]:
                if cur_term["sign"] == 1:  # plus
                    if cur_term["term"].name in rhs_vars:
                        new_rhs_term = PlusTerm(new_rhs_term, cur_term["term"])
                    else:  # opposite side of the equation, gets opposite sign
                        new_lhs_term = MinusTerm(new_lhs_term, cur_term["term"])
                else:  # minus
                    if cur_term["term"].name in rhs_vars:
                        new_rhs_term = MinusTerm(new_rhs_term, cur_term["term"])
                    else:  # opposite side of the equation, gets opposite sign
                        new_lhs_term = PlusTerm(new_lhs_term, cur_term["term"])
            else:
                if cur_term["sign"] == 1:  # plus
                    new_rhs_term = PlusTerm(new_rhs_term, cur_term["term"])
                else:  # minus
                    new_rhs_term = MinusTerm(new_rhs_term, cur_term["term"])

        return AtomicFormula(new_lhs_term, new_rhs_term, self.relation_op)


class EqFormula(AtomicFormula):
    def __init__(self, left_term: Term, right_term: Term):
        super().__init__(left_term, right_term, lambda x, y: x == y)

    def get_formula_of(self, names: set):
        right_term = self.right_term.get_term_of(names)
        left_term = self.left_term.get_term_of(names)
        if left_term and right_term:
            return EqFormula(left_term, right_term)
        return None

    def __repr__(self):  # MUH
        return "{} == {}".format(self.left_term, self.right_term)


class NotEqFormula(AtomicFormula):
    def __init__(self, left_term: Term, right_term: Term):
        super().__init__(left_term, right_term, lambda x, y: x != y)

    def get_formula_of(self, names: set):
        right_term = self.right_term.get_term_of(names)
        left_term = self.left_term.get_term_of(names)
        if left_term and right_term:
            return NotEqFormula(left_term, right_term)
        return None

    def __repr__(self):  # MUH
        return "{} != {}".format(self.left_term, self.right_term)


class GreaterThanFormula(AtomicFormula):
    def __init__(self, left_term: Term, right_term: Term):
        super().__init__(left_term, right_term, lambda x, y: x > y)

    def get_formula_of(self, names: set):
        right_term = self.right_term.get_term_of(names)
        left_term = self.left_term.get_term_of(names)
        if left_term and right_term:
            return GreaterThanFormula(left_term, right_term)
        return None

    def __repr__(self):  # MUH
        return "{} > {}".format(self.left_term, self.right_term)


class SmallerThanFormula(AtomicFormula):
    def __init__(self, left_term: Term, right_term: Term):
        super().__init__(left_term, right_term, lambda x, y: x < y)

    def get_formula_of(self, names: set):
        right_term = self.right_term.get_term_of(names)
        left_term = self.left_term.get_term_of(names)
        if left_term and right_term:
            return SmallerThanFormula(left_term, right_term)
        return None

    def __repr__(self):  # MUH
        return "{} < {}".format(self.left_term, self.right_term)


class GreaterThanEqFormula(AtomicFormula):
    def __init__(self, left_term: Term, right_term: Term):
        super().__init__(left_term, right_term, lambda x, y: x >= y)

    def get_formula_of(self, names: set):
        right_term = self.right_term.get_term_of(names)
        left_term = self.left_term.get_term_of(names)
        if left_term and right_term:
            return GreaterThanEqFormula(left_term, right_term)
        return None

    def __repr__(self):  # MUH
        return "{} >= {}".format(self.left_term, self.right_term)


class SmallerThanEqFormula(AtomicFormula):
    def __init__(self, left_term: Term, right_term: Term):
        super().__init__(left_term, right_term, lambda x, y: x <= y)

    def get_formula_of(self, names: set):
        right_term = self.right_term.get_term_of(names)
        left_term = self.left_term.get_term_of(names)
        if left_term and right_term:
            return SmallerThanEqFormula(left_term, right_term)
        return None

    def __repr__(self):  # MUH
        return "{} <= {}".format(self.left_term, self.right_term)


class BinaryLogicOpFormula(Formula):  # AND: A < B AND C < D
    """
    A formula composed of a logic operator and two nested formulas.
    """

    def __init__(self, left_formula: Formula, right_formula: Formula, binary_logic_op: callable):
        self.left_formula = left_formula
        self.right_formula = right_formula
        self.binary_logic_op = binary_logic_op

    def eval(self, binding: dict = None):
        return self.binary_logic_op(self.left_formula.eval(binding), self.right_formula.eval(binding))


class AndFormula(BinaryLogicOpFormula):  # AND: A < B AND C < D
    def __init__(self, left_formula: Formula, right_formula: Formula):
        super().__init__(left_formula, right_formula, lambda x, y: x and y)

    def get_formula_of(self, names: set):
        right_formula = self.right_formula.get_formula_of(names)
        left_formula = self.left_formula.get_formula_of(names)
        if left_formula is not None and right_formula is not None:
            return AndFormula(left_formula, right_formula)
        if left_formula:
            return left_formula
        if right_formula:
            return right_formula
        return None

    def __repr__(self):  # MUH
        return "{} AND {}".format(self.left_formula, self.right_formula)


class TrueFormula(Formula):
    def eval(self, binding: dict = None):
        return True

    def __repr__(self):  # MUH
        return "True Formula"<|MERGE_RESOLUTION|>--- conflicted
+++ resolved
@@ -158,21 +158,16 @@
     def get_formula_of(self, names: set):
         pass
 
-<<<<<<< HEAD
+
     def simplify_formula(self, lhs_vars: set, rhs_vars: set):
-=======
-    def simplify_formula(self):
->>>>>>> 25ea4169
+
         """
         Returns a simplified formula where the lhs term consist only of lhs_vars, 
         and rhs term from only rhs_vars.
         returns None if simplification is complicated (one term contains div for example)
         """
-<<<<<<< HEAD
         return (None, None, None)
-=======
-        return None
->>>>>>> 25ea4169
+
 
 
 class AtomicFormula(Formula):  # RELOP: < <= > >= == !=
