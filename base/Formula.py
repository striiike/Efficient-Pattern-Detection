--- conflicted
+++ resolved
@@ -210,17 +210,11 @@
     def rearrange_terms(self, lhs_vars, rhs_vars):
         new_lhs_term = AtomicTerm(0)
         new_rhs_term = AtomicTerm(0)
-<<<<<<< HEAD
+
         (new_lhs_term, new_rhs_term) = self.consume_terms(
             self.left_term.abstract_terms, new_lhs_term, new_rhs_term, lhs_vars
         )
         (new_rhs_term, new_lhs_term) = self.consume_terms(
-=======
-        (new_lhs_term,new_rhs_term) = self.consume_terms(
-            self.left_term.abstract_terms, new_lhs_term, new_rhs_term, lhs_vars
-        )
-        (new_rhs_term,new_lhs_term) = self.consume_terms(
->>>>>>> 3e0ff87c
             self.right_term.abstract_terms, new_rhs_term, new_lhs_term, rhs_vars
         )
 
@@ -244,11 +238,8 @@
                     same_side_term = PlusTerm(same_side_term, cur_term["term"])
                 else:  # minus
                     same_side_term = MinusTerm(same_side_term, cur_term["term"])
-<<<<<<< HEAD
         return (same_side_term, other_side_term)
-=======
-        return (same_side_term,other_side_term)
->>>>>>> 3e0ff87c
+
 
     def dismantle(self):
         return (
