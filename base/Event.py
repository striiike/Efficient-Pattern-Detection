from base.DataFormatter import DataFormatter


class Event:
    """
    This class represents a single primitive event received from an input stream. It may contain arbitrary attributes
    of arbitrary types. The only requirement is that event type and timestamp of occurrence must be derivable from these
    attributes using an appropriate data formatter.
    """

    # used in order to assign a serial number to each event that enters the system
    counter = 0

    # this is a temporal hack to support strict contiguity
    INDEX_ATTRIBUTE_NAME = "InternalIndexAttributeName"

    def __init__(self, raw_data: str, data_formatter: DataFormatter):
        self.payload = data_formatter.parse_event(raw_data)
<<<<<<< HEAD
        self.type = data_formatter.get_event_type(self.payload)
        self.timestamp = data_formatter.get_event_timestamp(self.payload)
=======
        self.event_type = data_formatter.get_event_type(self.payload)
        self.timestamp = data_formatter.get_event_timestamp(self.payload)
        self.payload[Event.INDEX_ATTRIBUTE_NAME] = Event.counter
        Event.counter += 1
>>>>>>> 0e03a7ba
<|MERGE_RESOLUTION|>--- conflicted
+++ resolved
@@ -16,12 +16,7 @@
 
     def __init__(self, raw_data: str, data_formatter: DataFormatter):
         self.payload = data_formatter.parse_event(raw_data)
-<<<<<<< HEAD
         self.type = data_formatter.get_event_type(self.payload)
         self.timestamp = data_formatter.get_event_timestamp(self.payload)
-=======
-        self.event_type = data_formatter.get_event_type(self.payload)
-        self.timestamp = data_formatter.get_event_timestamp(self.payload)
         self.payload[Event.INDEX_ATTRIBUTE_NAME] = Event.counter
-        Event.counter += 1
->>>>>>> 0e03a7ba
+        Event.counter += 1